# -*- coding: utf-8 -*-
# Copyright 2015-2016 Fabian Hofmann (FIAS), Jonas Hoersch (FIAS)

# This program is free software; you can redistribute it and/or
# modify it under the terms of the GNU General Public License as
# published by the Free Software Foundation; either version 3 of the
# License, or (at your option) any later version.

# This program is distributed in the hope that it will be useful,
# but WITHOUT ANY WARRANTY; without even the implied warranty of
# MERCHANTABILITY or FITNESS FOR A PARTICULAR PURPOSE.  See the
# GNU General Public License for more details.

# You should have received a copy of the GNU General Public License
# along with this program.  If not, see <http://www.gnu.org/licenses/>.
"""
Functions for linking and combining different datasets
"""

from __future__ import absolute_import, print_function

from .config import target_columns
from .utils import read_csv_if_string, _data_out
from .duke import duke
from .cleaning import clean_technology
from .data import data_config

import pandas as pd
import numpy as np
import itertools
import logging
logger = logging.getLogger(__name__)


def best_matches(links):
    """
    Subsequent to duke() with singlematch=True. Returns reduced list of
    matches on the base of the highest score for each duplicated entry.

    Parameters
    ----------
    links : pd.DataFrame
        Links as returned by duke
    """
    labels = links.columns.difference({'scores'})
    return (links
            .groupby(links.iloc[:, 1], as_index=False, sort=False)
            .apply(lambda x: x.loc[x.scores.idxmax(), labels]))


def compare_two_datasets(datasets, labels, use_saved_matches=False,
                         **dukeargs):
    """
    Duke-based horizontal match of two databases. Returns the matched
    dataframe including only the matched entries in a multi-indexed
    pandas.Dataframe. Compares all properties of the given columns
    ['Name','Fueltype', 'Technology', 'Country',
    'Capacity','lat', 'lon'] in order to determine the same
    powerplant in different two datasets. The match is in one-to-one
    mode, that is every entry of the initial databases has maximally
    one link in order to obtain unique entries in the resulting
    dataframe.  Attention: When aborting this command, the duke
    process will still continue in the background, wait until the
    process is finished before restarting.

    Parameters
    ----------
    datasets : list of pandas.Dataframe or strings
        dataframes or csv-files to use for the matching
    labels : list of strings
        Names of the databases for the resulting dataframe


    """
    datasets = list(map(read_csv_if_string, datasets))
    if not ('singlematch' in dukeargs):
        dukeargs['singlematch'] = True
    saving_path = _data_out('matches/matches_{}_{}.csv'
                            .format(*np.sort(labels)))
    if use_saved_matches:
        try:
            logger.info('Reading saved matches for datasets {} and {}'
                        .format(*labels))
            return pd.read_csv(saving_path, index_col=0)
        except (ValueError, IOError):
            logger.warning("Non-existing saved matches for dataset '{}',{} "
                           "continuing by matching again".format(*labels))
    links = duke(datasets, labels=labels, **dukeargs)
    matches = best_matches(links)
    matches.to_csv(saving_path)
    return matches


def cross_matches(sets_of_pairs, labels=None):
    """
    Combines multiple sets of pairs and returns one consistent
    dataframe. Identifiers of two datasets can appear in one row even
    though they did not match directly but indirectly through a
    connecting identifier of another database.

    Parameters
    ----------
    sets_of_pairs : list
        list of pd.Dataframe's containing only the matches (without
        scores), obtained from the linkfile (duke() and
        best_matches())
    labels : list of strings
        list of names of the databases, used for specifying the order
        of the output

    """
    m_all = sets_of_pairs
    if labels is None:
        labels = np.unique([x.columns for x in m_all])
    matches = pd.DataFrame(columns=labels)
    for i in labels:
        base = [m.set_index(i) for m in m_all if i in m]
        match_base = pd.concat(base, axis=1).reset_index()
        matches = pd.concat([matches, match_base])

    matches = matches.drop_duplicates().reset_index(drop=True)
    for i in labels:
        matches = pd.concat([
            matches.groupby(i, as_index=False, sort=False)
                   .apply(lambda x: x.loc[x.isnull().sum(axis=1).idxmin()]),
            matches[matches[i].isnull()]
        ]).reset_index(drop=True)
    return (matches
            .assign(length=matches.notna().sum(axis=1))
            .sort_values(by='length', ascending=False)
            .reset_index(drop=True)
            .drop('length', axis=1)
            .reindex(columns=labels))


def link_multiple_datasets(datasets, labels, use_saved_matches=False,
                           **dukeargs):
    """
    Duke-based horizontal match of multiple databases. Returns the
    matching indices of the datasets. Compares all properties of the
    given columns ['Name','Fueltype', 'Technology', 'Country',
    'Capacity','lat', 'lon'] in order to determine the same
    powerplant in different datasets. The match is in one-to-one mode,
    that is every entry of the initial databases has maximally one
    link to the other database.  This leads to unique entries in the
    resulting dataframe.

    Parameters
    ----------
    datasets : list of pandas.Dataframe or strings
        dataframes or csv-files to use for the matching
    labels : list of strings
        Names of the databases in alphabetical order and corresponding
        order to the datasets
    """
    datasets = list(map(read_csv_if_string, datasets))
    combinations = list(itertools.combinations(range(len(labels)), 2))
    all_matches = []
    for c, d in combinations:
        logger.info('Comparing {0} with {1}'.format(labels[c], labels[d]))
        match = compare_two_datasets(
                [datasets[c], datasets[d]], [labels[c], labels[d]],
                use_saved_matches=use_saved_matches, **dukeargs)
        all_matches.append(match)
    return cross_matches(all_matches, labels=labels)


def combine_multiple_datasets(datasets, labels, use_saved_matches=False,
                              **dukeargs):
    """
    Duke-based horizontal match of multiple databases. Returns the
    matched dataframe including only the matched entries in a
    multi-indexed pandas.Dataframe. Compares all properties of the
    given columns ['Name','Fueltype', 'Technology', 'Country',
    'Capacity','lat', 'lon'] in order to determine the same
    powerplant in different datasets. The match is in one-to-one mode,
    that is every entry of the initial databases has maximally one
    link to the other database.  This leads to unique entries in the
    resulting dataframe.

    Parameters
    ----------
    datasets : list of pandas.Dataframe or strings
        dataframes or csv-files to use for the matching
    labels : list of strings
        Names of the databases in alphabetical order and corresponding
        order to the datasets
    """
    def combined_dataframe(cross_matches, datasets):
        """
        Use this function to create a matched dataframe on base of the
        cross matches and a list of the databases. Always order the
        database alphabetically.

        Parameters
        ----------
        cross_matches : pandas.Dataframe of the matching indexes of
            the databases, created with
            powerplant_collection.cross_matches()
        datasets : list of pandas.Dataframes or csv-files in the same
            order as in cross_matches
        """
        datasets = list(map(read_csv_if_string, datasets))
        for i, data in enumerate(datasets):
            datasets[i] = (data
                           .reindex(cross_matches.iloc[:, i])
                           .reset_index(drop=True))
        return (pd.concat(datasets, axis=1,
                          keys=cross_matches.columns.tolist())
                .reorder_levels([1, 0], axis=1)
                .reindex(columns=target_columns())
                .reset_index(drop=True))
    crossmatches = link_multiple_datasets(datasets, labels,
                                          use_saved_matches=use_saved_matches,
                                          **dukeargs)
    return (combined_dataframe(crossmatches, datasets)
            .reindex(columns=target_columns(), level=0))


def reduce_matched_dataframe(df, show_orig_names=False):
    """
    Reduce a matched dataframe to a unique set of columns. For each entry
    take the value of the most reliable data source included in that match.

    Parameters
    ----------
    df : pandas.Dataframe
        MultiIndex dataframe with the matched powerplants, as obtained from
        combined_dataframe() or match_multiple_datasets()
    """

    def concat_strings(s):
        if s.isnull().all():
            return np.nan
        else:
            return s[s.notnull()].str.cat(sep=', ')

    # define which databases are present and get their reliability_score
    sources = df.columns.levels[1]
    rel_scores = (pd.DataFrame(data_config).loc['reliability_score', sources]
                    .sort_values(ascending=False))

    def prioritise_reliability(df, how='mean'):
        """
<<<<<<< HEAD
        Take the first most reliable value if dtype==str,
        else take mean of most reliable values
=======
        Take the first most reliable value if dtype==String, else take mean
        of most reliable values
>>>>>>> 4a78a7e0
        """

        # Arrange columns in descending order of reliability
        df = df.loc[df.notnull().any(axis=1)]

        if df.empty:
            logger.warn('Empty dataframe passed to `prioritise_reliability`.')
            return pd.Series()

        df = df.reindex(columns=rel_scores.index)

        # Aggregate data with same reliability scores for numeric columns
        # (but DO maintain order)
        if not ((df.dtypes == object) | (df.dtypes == str)).any():
            # all numeric
            df = df.groupby(rel_scores, axis=1, sort=False).agg(how)

        return df.apply(lambda ds: ds.dropna().iloc[0], axis=1)

    sdf = pd.DataFrame.from_dict({
        'Name': prioritise_reliability(df['Name']),
<<<<<<< HEAD
        'Fueltype': (prioritise_reliability(df['Fueltype']
                                            .replace({'Other': np.nan}))
=======
        'Fueltype': (prioritise_reliability(
                     df['Fueltype'].replace({'Other': np.nan}))
>>>>>>> 4a78a7e0
                     .reindex(df.index, fill_value='Other')),
        'Technology': prioritise_reliability(df['Technology']),
        'Country': prioritise_reliability(df['Country']),
        'Set': prioritise_reliability(df['Set']),
        'Capacity': prioritise_reliability(df['Capacity'], how='median'),
        'YearCommissioned': df['YearCommissioned'].min(axis=1),
        'Retrofit': df['Retrofit'].max(axis=1),
        'lat': prioritise_reliability(df['lat']),
        'lon': prioritise_reliability(df['lon']),
        'File': df['File'].apply(concat_strings, axis=1),
        'projectID': df['projectID'].apply(lambda x: dict(x.dropna()), axis=1)
    }).reindex(target_columns(), axis=1)

    if 'Duration' in target_columns():
        sdf = sdf.assign(Duration=prioritise_reliability(df['Duration']))

    if show_orig_names:
        sdf = sdf.assign(**dict(df.Name))
    sdf = clean_technology(sdf, generalize_hydros=False)
    sdf.reset_index(drop=True)
    return sdf if show_orig_names else sdf.reindex(columns=target_columns())<|MERGE_RESOLUTION|>--- conflicted
+++ resolved
@@ -242,13 +242,8 @@
 
     def prioritise_reliability(df, how='mean'):
         """
-<<<<<<< HEAD
         Take the first most reliable value if dtype==str,
         else take mean of most reliable values
-=======
-        Take the first most reliable value if dtype==String, else take mean
-        of most reliable values
->>>>>>> 4a78a7e0
         """
 
         # Arrange columns in descending order of reliability
@@ -270,13 +265,8 @@
 
     sdf = pd.DataFrame.from_dict({
         'Name': prioritise_reliability(df['Name']),
-<<<<<<< HEAD
         'Fueltype': (prioritise_reliability(df['Fueltype']
                                             .replace({'Other': np.nan}))
-=======
-        'Fueltype': (prioritise_reliability(
-                     df['Fueltype'].replace({'Other': np.nan}))
->>>>>>> 4a78a7e0
                      .reindex(df.index, fill_value='Other')),
         'Technology': prioritise_reliability(df['Technology']),
         'Country': prioritise_reliability(df['Country']),
