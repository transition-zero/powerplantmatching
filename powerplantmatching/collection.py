--- conflicted
+++ resolved
@@ -100,12 +100,8 @@
         matched = combine_multiple_datasets(
                 dfs, datasets, use_saved_matches=use_saved_matches,
                 config=config, **dukeargs)
-<<<<<<< HEAD
-        matched.to_csv(outfn_matched, index_label='id', encoding='utf-8')
-=======
         (matched.assign(projectID=lambda df: df.projectID.astype(str))
                 .to_csv(outfn_matched, index_label='id', encoding='utf-8'))
->>>>>>> 290535a7
 
         reduced_df = reduce_matched_dataframe(matched, config=config)
         reduced_df.to_csv(outfn_reduced, index_label='id', encoding='utf-8')
@@ -168,15 +164,6 @@
     # Drop matches between only low reliability-data, this is necessary since
     # a lot of those are decommissioned, however some countries only appear in
     # GEO and CARMA
-<<<<<<< HEAD
-    if matched.columns.nlevels > 1:
-        matched = matched  # same filter as below for multitindex
-    else:
-        matched = (matched[matched.projectID.apply(lambda x: sorted(x.keys())
-                   not in [['CARMA', 'GEO']]) |
-                   matched.Country.isin(
-                           ['Croatia', 'Czech Republic', 'Estonia'])])
-=======
     allowed_countries = config['CARMA_GEO_countries']
     if matched.columns.nlevels > 1:
         other = [s for s in config['matching_sources']
@@ -191,7 +178,6 @@
         matched = matched[matched.projectID.apply(lambda x: sorted(x.keys())
                           not in [['CARMA', 'GEO']]) |
                           matched.Country.isin(allowed_countries)]
->>>>>>> 290535a7
 
     if extend_by_vres:
         matched = extend_by_VRE(matched,
