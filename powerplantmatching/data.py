# -*- coding: utf-8 -*-
# Copyright 2016-2020 Fabian Hofmann (FIAS), Jonas Hoersch (KIT, IAI) and
# Fabian Gotzens (FZJ, IEK-STE)

# This program is free software; you can redistribute it and/or
# modify it under the terms of the GNU General Public License as
# published by the Free Software Foundation; either version 3 of the
# License, or (at your option) any later version.

# This program is distributed in the hope that it will be useful,
# but WITHOUT ANY WARRANTY; without even the implied warranty of
# MERCHANTABILITY or FITNESS FOR A PARTICULAR PURPOSE.  See the
# GNU General Public License for more details.

# You should have received a copy of the GNU General Public License
# along with this program.  If not, see <http://www.gnu.org/licenses/>.
"""
Collection of power plant data bases and statistical data
"""

from __future__ import print_function, absolute_import

import numpy as np
import pandas as pd
import requests
import xml.etree.ElementTree as ET
import re
import pycountry
import logging
import entsoe as entsoe_api

from .core import get_config, _package_data, _data_in, package_config
from .utils import (parse_if_not_stored, fill_geoposition, correct_manually,
                    config_filter, set_column_name)
from .heuristics import scale_to_net_capacities
from .cleaning import (gather_fueltype_info, gather_set_info,
                       gather_technology_info, clean_powerplantname,
                       clean_technology)

logger = logging.getLogger(__name__)
cget = pycountry.countries.get
net_caps = get_config()['display_net_caps']


def OPSD(rawEU=False, rawDE=False, update=False,
         statusDE=['operating', 'reserve', 'special_case',
                   'shutdown_temporary'], config=None):
    """
    Importer for the OPSD (Open Power Systems Data) database.

    Parameters
    ----------
    rawEU : Boolean, default False
        Whether to return the raw EU (=non-DE) database.
    rawDE : Boolean, default False
        Whether to return the raw DE database.
    statusDE : list, default ['operating', 'reserve', 'special_case']
        Filter DE entries by operational status ['operating', 'shutdown',
        'reserve', etc.]
    config : dict, default None
        Add custom specific configuration,
        e.g. powerplantmatching.config.get_config(target_countries='Italy'),
        defaults to powerplantmatching.config.get_config()
    """
    config = get_config() if config is None else config

    opsd_DE = parse_if_not_stored('OPSD_DE', update, config, na_values=' ')
    opsd_EU = parse_if_not_stored('OPSD_EU', update, config, na_values=' ')
    if rawEU and rawDE:
        raise(NotImplementedError('''
                It is not possible to show both DE and EU raw databases at the
                same time as they have different formats. Choose only one!
                '''))
    if rawEU:
        return opsd_EU
    if rawDE:
        return opsd_DE
    opsd_EU = (opsd_EU.rename(columns=str.title)
                     .rename(columns={'Lat': 'lat',
                                      'Lon': 'lon',
                                      'Energy_Source': 'Fueltype',
                                      'Commissioned': 'DateIn',
                                      'Eic_Code': 'EIC'})
                     .eval('DateRetrofit = DateIn')
                     .assign(projectID=lambda s: 'OEU'
                             + pd.Series(s.index.astype(str), s.index))
                     .reindex(columns=config['target_columns']))

    opsd_DE = (opsd_DE.rename(columns=str.title)
                      .rename(columns={'Lat': 'lat',
                                       'Lon': 'lon',
                                       'Fuel': 'Fueltype',
                                       'Type': 'Set',
                                       'Country_Code': 'Country',
                                       'Capacity_Net_Bnetza': 'Capacity',
                                       'Commissioned': 'DateIn',
                                       'Shutdown': 'DateOut',
                                       'Eic_Code_Plant': 'EIC',
                                       'Id': 'projectID'})
                      .assign(Name=lambda d:
                                  d.Name_Bnetza.fillna(d.Name_Uba),
                              Fueltype=lambda d:
                                  d.Fueltype.fillna(d.Energy_Source_Level_1),
                              DateRetrofit=lambda d:
                                  d.Retrofit.fillna(d.DateIn)))
    if statusDE is not None:
        opsd_DE = opsd_DE.loc[opsd_DE.Status.isin(statusDE)]
    opsd_DE = opsd_DE.reindex(columns=config['target_columns'])
    return (pd.concat([opsd_EU, opsd_DE], ignore_index=True)
            .replace(dict(Fueltype={'Biomass and biogas': 'Bioenergy',
                                    'Fossil fuels': np.nan,
                                    'Mixed fossil fuels': 'Other',
                                    'Natural gas': 'Natural Gas',
                                    'Non-renewable waste': 'Waste',
                                    'Other bioenergy and renewable waste':
                                        'Bioenergy',
                                    'Other or unspecified energy sources':
                                        'Other',
                                    'Other fossil fuels': 'Other',
                                    'Other fuels': 'Other'},
                          Set={'IPP': 'PP'}))
            .replace({'Country': {'UK': u'GB', '[ \t]+|[ \t]+$.': ''},
                      'Capacity': {0.: np.nan}}, regex=True)
            .dropna(subset=['Capacity'])
            .assign(Name=lambda df: df.Name.str.title().str.strip(),
                    Fueltype=lambda df: df.Fueltype.str.title().str.strip())
            .powerplant.convert_alpha2_to_country()
            .pipe(set_column_name, 'OPSD')
            # .pipe(correct_manually, 'OPSD', config=config)
            .pipe(config_filter, name='OPSD', config=config)
            .pipe(gather_set_info)
            .pipe(clean_technology))


def GEO(raw=False, config=None):
    """
    Importer for the GEO database.

    Parameters
    ----------
    raw : Boolean, default False
        Whether to return the original dataset
    config : dict, default None
        Add custom specific configuration,
        e.g. powerplantmatching.config.get_config(target_countries='Italy'),
        defaults to powerplantmatching.config.get_config()
    """
    config = get_config() if config is None else config

    countries = config['target_countries']
    rename_cols = {'GEO_Assigned_Identification_Number': 'projectID',
                   'Name': 'Name',
                   'Type': 'Fueltype',
                   'Type_of_Plant_rng1': 'Technology',
                   'Type_of_Fuel_rng1_Primary': 'FuelClassification1',
                   'Type_of_Fuel_rng2_Secondary': 'FuelClassification2',
                   'Country': 'Country',
                   'Design_Capacity_MWe_nbr': 'Capacity',
                   'Year_Project_Commissioned': 'DateIn',
                   'Year_rng1_yr1': 'DateRetrofit',
                   'Longitude_Start': 'lon',
                   'Latitude_Start': 'lat'}

    geo = parse_if_not_stored('GEO', config=config, low_memory=False)
    if raw:
        return geo

<<<<<<< HEAD
    return (geo.rename(columns=rename_cols)
              .assign(DateRetrofit=lambda s: s.DateRetrofit.astype(float),
                      projectID=lambda s: 'GEO' + s.projectID.astype(str))
              .assign(DateIn=(lambda s: s.DateIn.str[:4]
                              .apply(pd.to_numeric, errors='coerce')
                              .where(lambda x: x > 1900)
                              .fillna(s.DateRetrofit)))
              .assign(DateRetrofit=lambda s:
                      s.DateRetrofit.fillna(s.DateIn))
=======
    units = parse_if_not_stored('GEO_units', config=config, low_memory=False)
    units['YearCommissioned'] = units.Date_Commissioned_dt.str[:4].astype(float)
    units['Effiency'] = units.Unit_Efficiency_Percent.str.replace('%', '')\
                             .astype(float) / 100
    units = units.groupby('GEO_Assigned_Identification_Number')\
                 .agg({'YearCommissioned': [min, max], 'Effiency': 'mean'})

    _ = geo.GEO_Assigned_Identification_Number.map(units.YearCommissioned['min'])
    geo['Year_Project_Commissioned'] = (geo.Year_Project_Commissioned.str[:4]
                                        .apply(pd.to_numeric, errors='coerce')
                                        .where(lambda x: x > 1900)
                                        .fillna(_))

    _ = geo.GEO_Assigned_Identification_Number.map(units.YearCommissioned['max'])
    geo['Year_rng1_yr1'] = geo.Year_rng1_yr1.astype(float).fillna(_)

    _ = units.Effiency['mean']
    geo['Effiency'] = geo.GEO_Assigned_Identification_Number.map(_)

    return (geo.rename(columns=rename_cols)
              .assign(projectID=lambda s: 'GEO' + s.projectID.astype(str))
>>>>>>> ee9f38f1
              .query("Country in @countries")
              .replace({col: {'Gas': 'Natural Gas'} for col in
                        {'Fueltype', 'FuelClassification1',
                         'FuelClassification2'}})
             .pipe(gather_fueltype_info, search_col=['FuelClassification1'])
             .pipe(gather_technology_info, search_col=['FuelClassification1'],
                   config=config)
             .pipe(gather_set_info)
             .pipe(set_column_name, 'GEO')
             .pipe(config_filter, name='GEO', config=config)
             .pipe(clean_powerplantname)
             .pipe(clean_technology, generalize_hydros=True)
             .pipe(scale_to_net_capacities,
                   (not config['GEO']['net_capacity']))
             .pipe(config_filter, name='GEO', config=config)
             # .pipe(correct_manually, 'GEO', config=config)
             )


def CARMA(raw=False, config=None):
    """
    Importer for the Carma database.

    Parameters
    ----------
    raw : Boolean, default False
        Whether to return the original dataset
    config : dict, default None
        Add custom specific configuration,
        e.g. powerplantmatching.config.get_config(target_countries='Italy'),
        defaults to powerplantmatching.config.get_config()
    """
    config = get_config() if config is None else config

#    carmadata = pd.read_csv(_datconfig['CARMA']['fn'], low_memory=False)
    carma = parse_if_not_stored('CARMA', config=config, low_memory=False)
    if raw:
        return carma

    return (carma
            .rename(columns={'Geoposition': 'Geoposition',
                             'cap': 'Capacity',
                             'city': 'location',
                             'country': 'Country',
                             'fuel1': 'Fueltype',
                             'lat': 'lat',
                             'lon': 'lon',
                             'plant': 'Name',
                             'plant.id': 'projectID'})
            .assign(projectID=lambda df: 'CARMA' + df.projectID.astype(str))
            .loc[lambda df: df.Country.isin(config['target_countries'])]
            .replace(dict(Fueltype={'COAL': 'Hard Coal',
                                    'WAT': 'Hydro',
                                    'FGAS': 'Natural Gas',
                                    'NUC': 'Nuclear',
                                    'FLIQ': 'Oil',
                                    'WIND': 'Wind',
                                    'EMIT': 'Other',
                                    'GEO': 'Geothermal',
                                    'WSTH': 'Waste',
                                    'SUN': 'Solar',
                                    'BLIQ': 'Bioenergy',
                                    'BGAS': 'Bioenergy',
                                    'BSOL': 'Bioenergy',
                                    'OTH': 'Other'}))
            .pipe(clean_powerplantname)
            .drop_duplicates()
            .pipe(set_column_name, 'CARMA')
            .pipe(config_filter, name='CARMA', config=config)
            .pipe(gather_technology_info, config=config)
            .pipe(gather_set_info)
            .pipe(clean_technology)
            .pipe(scale_to_net_capacities, not config['CARMA']['net_capacity'])
            # .pipe(correct_manually, 'CARMA', config=config)
            )


def JRC(raw=False, config=None, update=False):
    """
    Importer for the JRC Hydro-power plants database retrieves from
    https://github.com/energy-modelling-toolkit/hydro-power-database.
    """

    config = get_config() if config is None else config
    url = config['JRC']['url']
    default_url = get_config(_package_data('config.yaml'))['JRC']['url']

    err = IOError(f'The URL seems to be outdated, please copy the new url '
                  f'\n\n\t{default_url}\n\nin your custom config file '
                  f'\n\n\t{package_config["custom_config"]}\n\nunder tag "JRC" '
                  '-> "url"')

    def parse_func():
        import requests
        from zipfile import ZipFile
        from io import BytesIO
        parse = requests.get(url)
        if parse.ok:
            content = parse.content
        else:
            raise(err)
        file = ZipFile(BytesIO(content))
        key = 'jrc-hydro-power-plant-database.csv'
        if key in file.namelist():
            return pd.read_csv(file.open(key))
        else:
            raise(err)

    df = parse_if_not_stored('JRC', update, config, parse_func=parse_func)
    if raw:
        return df
    df = (df.rename(columns={'id': 'projectID',
                               'name': 'Name',
                               'installed_capacity_MW': 'Capacity',
                               'country_code': 'Country',
                               'type': 'Technology',
                               'dam_height_m': 'DamHeight_m',
                               'volume_Mm3': 'Volume_Mm3',
                               'storage_capacity_MWh': 'StorageCapacity_MWh'})
            .eval('Duration = StorageCapacity_MWh / Capacity')
            .replace(dict(Technology={'HDAM': 'Reservoir',
                                      'HPHS': 'Pumped Storage',
                                      'HROR': 'Run-Of-River'}))
            .drop(columns=['pypsa_id', 'GEO'])
            .assign(Set='Store', Fueltype='Hydro')
            .powerplant.convert_alpha2_to_country()
            .pipe(config_filter))
    # TODO: Temporary section to deal with duplicate identifiers in the JRC 
    # input file. Can be removed again, once the duplicates have been removed
    # in a new release.
    mask = df.projectID.duplicated(keep=False)
    df.loc[mask, 'projectID'] += (df.groupby('projectID').cumcount()
                                    .replace({0: 'a', 1: 'b', 2: 'c', 3: 'd'}))
    return df


def IWPDCY(config=None):
    """
    This data is not yet available. Was extracted manually from
    the 'International Water Power & Dam Country Yearbook'.

    Parameters
    ----------
    config : dict, default None
        Add custom specific configuration,
        e.g. powerplantmatching.config.get_config(target_countries='Italy'),
        defaults to powerplantmatching.config.get_config()
    """
    config = get_config() if config is None else config

    return (pd.read_csv(config['IWPDCY']['fn'],
                        encoding='utf-8', index_col='id')
            .assign(File='IWPDCY.csv',
                    projectID=lambda df: 'IWPDCY' + df.index.astype(str))
            .dropna(subset=['Capacity'])
            .pipe(set_column_name, 'IWPDCY')
            .pipe(config_filter, name='IWPDY', config=config)
            .pipe(gather_set_info)
            .pipe(correct_manually, 'IWPDCY', config=config))


def Capacity_stats(raw=False, level=2, config=None, update=False,
                   source='entsoe SO&AF', year='2016'):
    """
    Standardize the aggregated capacity statistics provided by the ENTSO-E.

    Parameters
    ----------
    year : int
        Year of the data (range usually 2013-2017)
        (defaults to 2016)
    source : str
        Which statistics source from
        {'entsoe SO&AF', 'entsoe Statistics', 'EUROSTAT', ...}
        (defaults to 'entsoe SO&AF')

    Returns
    -------
    df : pd.DataFrame
         Capacity statistics per country and fuel-type
    """
    if config is None:
        config = get_config()

    df = parse_if_not_stored('Capacity_stats', update, config, index_col=0)
    if raw:
        return df

    countries = config['target_countries']
    df = (df.query('source == @source & year == @year')
          .rename(columns={'technology': 'Fueltype'}).rename(columns=str.title)
          .powerplant.convert_alpha2_to_country()
          # .query('Country in @countries')
          .replace(dict(Fueltype={
              'Bioenergy and other renewable fuels': 'Bioenergy',
              'Bioenergy and renewable waste': 'Waste',
              'Coal derivatives': 'Hard Coal',
              'Differently categorized fossil fuels': 'Other',
              'Differently categorized renewable energy sources':
              'Other',
              'Hard coal': 'Hard Coal',
              'Mixed fossil fuels': 'Other',
              'Natural gas': 'Natural Gas',
              'Other or unspecified energy sources': 'Other',
              'Tide, wave, and ocean': 'Other'}))
          .loc[lambda df: df.Fueltype.isin(config['target_fueltypes'])]
          .pipe(set_column_name, source.title()))
    return df


def GPD(raw=False, filter_other_dbs=True, update=False, config=None):
    """
    Importer for the `Global Power Plant Database`.

    Parameters
    ----------

    config : dict, default None
        Add custom specific configuration,
        e.g. powerplantmatching.config.get_config(target_countries='Italy'),
        defaults to powerplantmatching.config.get_config()

    """
    config = get_config() if config is None else config

    # if outdated have a look at
    # http://datasets.wri.org/dataset/globalpowerplantdatabase
    url = config['GPD']['url']

    def parse_func():
        import requests
        from zipfile import ZipFile
        from io import BytesIO
        parse = requests.get(url)
        if parse.ok:
            content = parse.content
        else:
            IOError(f'URL {url} seems to be outdated, please doulble the '
                          'address at http://datasets.wri.org/dataset/'
                          'globalpowerplantdatabase update the and update the '
                          'url in your custom config file '
                          '{package_config["custom_config"]}')
        return pd.read_csv(ZipFile(BytesIO(content))
                           .open('global_power_plant_database.csv'))

    df = parse_if_not_stored('GPD', update, config, parse_func, index_col=0)
    if raw:
        return df

    other_dbs = []
    if filter_other_dbs:
        other_dbs = ['GEODB', 'CARMA', 'Open Power System Data', 'ENTSOE']
    countries = config['target_countries']
    return (df.rename(columns=lambda x: x.title())
            .query("Country_Long in @countries &"
                   " Geolocation_Source not in @other_dbs")
            .drop(columns='Country')
            .rename(columns={'Gppd_Idnr': 'projectID',
                             'Country_Long': 'Country',
                             'Primary_Fuel': 'Fueltype',
                             'Latitude': 'lat',
                             'Longitude': 'lon',
                             'Capacity_Mw': 'Capacity',
                             # 'Source': 'File'
                             'Commissioning_Year': 'DateIn'})
            .replace(dict(Fueltype={'Coal': 'Hard Coal',
                                    'Biomass': 'Bioenergy',
                                    'Gas': 'Natural Gas',
                                    'Wave and Tidal': 'Hydro'}))
            .pipe(clean_powerplantname)
            .pipe(set_column_name, 'GPD')
            .pipe(config_filter, name='GPD', config=config)
            # .pipe(gather_technology_info, config=config)
            # .pipe(gather_set_info)
            # .pipe(correct_manually, 'GPD', config=config)
            )


# def WIKIPEDIA(raw=False):
#    from bs4 import BeautifulSoup
#
#    url = 'https://en.wikipedia.org/wiki/List_of_power_stations_in_Germany'
#
#    dfs = pd.read_html(url, attrs={"class": ["wikitable","wikitable sortable"]})
#    soup = BeautifulSoup(requests.get(url).text)
#    all_headers = [h.text for h in soup.find_all("h2")]
#    headers = [header[:-6] for header in all_headers if header[-6:] == '[edit]']
#    headers = headers[:len(dfs)]
#    df = pd.concat(dfs, keys=headers, axis=0, sort=True)


def ESE(raw=False, update=False, config=None):
    """
    Importer for the ESE database.
    This database is not given within the repository because of its
    restrictive license.
    Get it by clicking 'Export Data XLS' on https://goo.gl/gVMwKJ and
    save the downloaded 'projects.xls' file in
    /path/to/powerplantmatching/data/in/.


    Parameters
    ----------
    raw : Boolean, default False
        Whether to return the original dataset
    config : dict, default None
        Add custom specific configuration,
        e.g. powerplantmatching.config.get_config(target_countries='Italy'),
        defaults to powerplantmatching.config.get_config()
    """
    config = get_config() if config is None else config
    df = parse_if_not_stored('ESE', update, config, error_bad_lines=False)
    if raw:
        return df

    target_countries = config['target_countries']
    return (df.rename(columns=str.strip)
            .rename(columns={'Title': 'Name',
                             'Technology Mid-Type': 'Technology',
                             'Longitude': 'lon',
                             'Latitude': 'lat',
                             'Technology Broad Category': 'Fueltype'})
            .assign(Set='Store',
                    projectID='ESE' + df.index.astype(str),
                    DateIn=lambda df: (df['Commissioned'].str[-4:]
                                       .apply(pd.to_numeric, errors='coerce')),
                    Capacity=df['Rated Power'] / 1e3)
            .query("Status == 'Operational' & Country in @target_countries")
            .pipe(clean_powerplantname)
            .pipe(clean_technology, generalize_hydros=True)
            .replace(dict(Fueltype={u'Electro-chemical': 'Battery',
                                    u'Pumped Hydro Storage': 'Hydro'}))
            .pipe(set_column_name, 'ESE')
            .pipe(config_filter, name='ESE', config=config)
            # .pipe(correct_manually, 'ESE', config=config)
            )


def ENTSOE(update=False, raw=False, entsoe_token=None, config=None):
    """
    Importer for the list of installed generators provided by the ENTSO-E
    Trasparency Project. Geographical information is not given.
    If update=True, the dataset is parsed through a request to
    'https://transparency.entsoe.eu/generation/r2/\
    installedCapacityPerProductionUnit/show',
    Internet connection requiered. If raw=True, the same request is done, but
    the unprocessed data is returned.

    Parameters
    ----------
    update : Boolean, Default False
        Whether to update the database through a request to the ENTSO-E
        transparency plattform
    raw : Boolean, Default False
        Whether to return the raw data, obtained from the request to
        the ENTSO-E transparency platform
    entsoe_token: String
        Security token of the ENTSO-E Transparency platform
    config : dict, default None
        Add custom specific configuration,
        e.g. powerplantmatching.config.get_config(target_countries='Italy'),
        defaults to powerplantmatching.config.get_config()

    Note: For obtaining a security token refer to section 2 of the
    RESTful API documentation of the ENTSOE-E Transparency platform
    https://transparency.entsoe.eu/content/static_content/Static%20content/
    web%20api/Guide.html#_authentication_and_authorisation. Please save the
    token in your config.yaml file (key 'entsoe_token').
    """
    config = get_config() if config is None else config

    def parse_entsoe():
        assert entsoe_token is not None, "entsoe_token is missing"
        url = 'https://transparency.entsoe.eu/api'
        # retrieved from pd.read_html('https://transparency.entsoe.eu/content/stat
        # ic_content/Static%20content/web%20api/Guide.html#_request_methods')[-1]
        domains = list(entsoe_api.mappings.BIDDING_ZONES.values())

        level1 = ['registeredResource.name', 'registeredResource.mRID']
        level2 = ['voltage_PowerSystemResources.highVoltageLimit', 'psrType']
        level3 = ['quantity']

        def namespace(element):
            m = re.match('\{.*\}', element.tag)
            return m.group(0) if m else ''

        entsoe = pd.DataFrame()
        logger.info(f"Retrieving data from {url}")
        for domain in domains:
            ret = requests.get(url, params=dict(
                securityToken=entsoe_token, documentType='A71',
                processType='A33', In_Domain=domain,
                periodStart='201612312300', periodEnd='201712312300'))
            etree = ET.fromstring(ret.content)
            ns = namespace(etree)
            df_domain = pd.DataFrame(columns=level1+level2+level3+['Country'])
            for i, level in enumerate([level1, level2, level3]):
                for arg in level:
                    df_domain[arg] = [
                        e.text for e in etree.findall('*/' * (i+1) + ns + arg)]
            entsoe = entsoe.append(df_domain, ignore_index=True)
        return entsoe

    if config['entsoe_token'] is not None:
        entsoe_token = config['entsoe_token']
        df = parse_if_not_stored('ENTSOE', update, config, parse_entsoe)
    else:
        if update:
            logger.info('No entsoe_token in config.yaml given, '
                        'falling back to stored version.')
        df = parse_if_not_stored('ENTSOE', update, config)

    if raw:
        return df

    fuelmap = entsoe_api.mappings.PSRTYPE_MAPPINGS
    country_map_entsoe = pd.read_csv(_package_data('entsoe_country_codes.csv'),
                                     index_col=0).rename(index=str).Country
    countries = config['target_countries']

    return (df.rename(columns={'psrType': 'Fueltype',
                               'quantity': 'Capacity',
                               'registeredResource.mRID': 'projectID',
                               'registeredResource.name': 'Name'})
            .reindex(columns=config['target_columns'])
            .replace({'Fueltype': fuelmap})
            .drop_duplicates('projectID')
            .assign(EIC=lambda df: df.projectID,
                    Country=lambda df: df.projectID.str[:2]
                                         .map(country_map_entsoe),
                    Name=lambda df: df.Name.str.title(),
                    Fueltype=lambda df: df.Fueltype.replace(
                        {'Fossil Hard coal': 'Hard Coal',
                         'Fossil Coal-derived gas': 'Other',
                         '.*Hydro.*': 'Hydro',
                         '.*Oil.*': 'Oil',
                         '.*Peat': 'Bioenergy',
                         'Fossil Brown coal/Lignite': 'Lignite',
                         'Biomass': 'Bioenergy',
                         'Fossil Gas': 'Natural Gas',
                         'Marine': 'Other',
                         'Wind Offshore': 'Offshore',
                         'Wind Onshore': 'Onshore'}, regex=True),
                    Capacity=lambda df: pd.to_numeric(df.Capacity))
            .powerplant.convert_alpha2_to_country()
            .pipe(clean_powerplantname)
            # .query('Country in @countries')
            .pipe(fill_geoposition, use_saved_locations=True, saved_only=True)
            .query('Capacity > 0')
            .pipe(gather_technology_info, config=config)
            .pipe(gather_set_info)
            .pipe(clean_technology)
            .pipe(set_column_name, 'ENTSOE')
            .pipe(config_filter, name='ENTSOE', config=config)
            # .pipe(correct_manually, 'ENTSOE', config=config)
            )


# def OSM():
#    """
#    Parser and Importer for Open Street Map power plant data.
#    """
#    import requests
#    overpass_url = "http://overpass-api.de/api/interpreter"
#    overpass_query = """
#    [out:json][timeout:210];
#    area["name"="Luxembourg"]->.boundaryarea;
#    (
#    // query part for: “power=plant”
#    node["power"="plant"](area.boundaryarea);
#    way["power"="plant"](area.boundaryarea);
#    relation["power"="plant"](area.boundaryarea);
#    node["power"="generator"](area.boundaryarea);
#    way["power"="generator"](area.boundaryarea);
#    relation["power"="generator"](area.boundaryarea);
#    );
#    out body;
#    """
#    response = requests.get(overpass_url,
#                            params={'data': overpass_query})
#    data = response.json()
#    df = pd.DataFrame(data['elements'])
#    df = pd.concat([df.drop(columns='tags'), df.tags.apply(pd.Series)], axis=1)
#

def WEPP(raw=False, config=None):
    """
    Importer for the standardized WEPP (Platts, World Elecrtric Power
    Plants Database). This database is not provided by this repository because
    of its restrictive licence.

    Parameters
    ----------
    raw : Boolean, default False
        Whether to return the original dataset
    config : dict, default None
        Add custom specific configuration,
        e.g. powerplantmatching.config.get_config(target_countries='Italy'),
        defaults to powerplantmatching.config.get_config()

    """
    config = get_config() if config is None else config

    # Define the appropriate datatype for each column (some columns e.g.
    # 'YEAR' cannot be integers, as there are N/A values, which np.int
    # does not yet(?) support.)
    datatypes = {'UNIT': str, 'PLANT': str, 'COMPANY': str, 'MW': np.float64,
                 'STATUS': str, 'YEAR': np.float64, 'UTYPE': str, 'FUEL': str,
                 'FUELTYPE': str, 'ALTFUEL': str, 'SSSMFR': str,
                 'BOILTYPE': str, 'TURBMFR': str, 'TURBTYPE': str,
                 'GENMFR': str, 'GENTYPE': str, 'SFLOW': np.float64,
                 'SPRESS': np.float64, 'STYPE': str, 'STEMP': np.float64,
                 'REHEAT1': np.float64, 'REHEAT2': np.float64, 'PARTCTL': str,
                 'PARTMFR': str, 'SO2CTL': str, 'FGDMFR': str, 'NOXCTL': str,
                 'NOXMFR': str, 'AE': str, 'CONstr, UCT': str, 'COOL': str,
                 'RETIRE': np.float64, 'CITY': str, 'STATE': str,
                 'COUNTRY': str, 'AREA': str, 'SUBREGION': str,
                 'POSTCODE': str, 'PARENT': str, 'ELECTYPE': str,
                 'BUSTYPE': str, 'COMPID': str, 'LOCATIONID': str,
                 'UNITID': str}
    # Now read the Platts WEPP Database
    wepp = pd.read_csv(config['WEPP']['source_file'], dtype=datatypes,
                       encoding='utf-8')
    if raw:
        return wepp

    # Fit WEPP-column names to our specifications
    wepp.columns = wepp.columns.str.title()
    wepp.rename(columns={'Unit': 'Name',
                         'Fuel': 'Fueltype',
                         'Fueltype': 'Technology',
                         'Mw': 'Capacity',
                         'Year': 'DateIn',
                         'Retire': 'DateOut',
                         'Lat': 'lat',
                         'Lon': 'lon',
                         'Unitid': 'projectID'}, inplace=True)
    wepp.loc[:, 'DateRetrofit'] = wepp.DateIn
    # Do country transformations and drop those which are not in definded scope
    c = {'ENGLAND & WALES': u'UNITED KINGDOM',
         'GIBRALTAR': u'SPAIN',
         'SCOTLAND': u'UNITED KINGDOM'}
    wepp.Country = wepp.Country.replace(c).str.title()
    wepp = (wepp.loc[lambda df: df.Country.isin(config['target_countries'])]
                .loc[lambda df: df.Status.isin(['OPR', 'CON'])]
                .assign(File=config['WEPP']['source_file']))
    # Replace fueltypes
    d = {'AGAS': 'Bioenergy',    # Syngas from gasified agricultural waste
         'BFG': 'Other',         # blast furnance gas -> "Hochofengas"
         'BGAS': 'Bioenergy',
         'BIOMASS': 'Bioenergy',
         'BL': 'Bioenergy',
         'CGAS': 'Hard Coal',
         'COAL': 'Hard Coal',
         'COG': 'Other',         # coke oven gas -> deutsch: "Hochofengas"
         'COKE': 'Hard Coal',
         'CSGAS': 'Hard Coal',   # Coal-seam-gas
         'CWM': 'Hard Coal',     # Coal-water mixture (aka coal-water slurry)
         'DGAS': 'Other',        # sewage digester gas -> deutsch: "Klaergas"
         'FGAS': 'Other',        # Flare gas or wellhead gas or associated gas
         'GAS': 'Natural Gas',
         'GEO': 'Geothermal',
         'H2': 'Other',          # Hydrogen gas
         'HZDWST': 'Waste',      # Hazardous waste
         'INDWST': 'Waste',      # Industrial waste or refinery waste
         'JET': 'Oil',           # Jet fuels
         'KERO': 'Oil',          # Kerosene
         'LGAS': 'Other',        # landfill gas -> deutsch: "Deponiegas"
         'LIGNIN': 'Bioenergy',
         'LIQ': 'Other',         # (black) liqour -> deutsch: "Schwarzlauge",
                                 #    die bei Papierherstellung anfaellt
         'LNG': 'Natural Gas',   # Liquified natural gas
         'LPG': 'Natural Gas',   # Liquified petroleum gas (u. butane/propane)
         'MBM': 'Bioenergy',     # Meat and bonemeal
         'MEDWST': 'Bioenergy',  # Medical waste
         'MGAS': 'Other',        # mine gas -> deutsch: "Grubengas"
         'NAP': 'Oil',           # naphta
         'OGAS': 'Oil',          # Gasified crude oil/refinery bottoms/bitumen
         'PEAT': 'Other',
         'REF': 'Waste',
         'REFGAS': 'Other',      # Syngas from gasified refuse
         'RPF': 'Waste',         # Waste paper and/or waste plastic
         'PWST': 'Other',        # paper mill waste
         'RGAS': 'Other',        # refinery off-gas -> deutsch: "Raffineriegas"
         'SHALE': 'Oil',
         'SUN': 'Solar',
         'TGAS': 'Other',        # top gas -> deutsch: "Hochofengas"
         'TIRES': 'Other',       # Scrap tires
         'UNK': 'Other',
         'UR': 'Nuclear',
         'WAT': 'Hydro',
         'WOOD': 'Bioenergy',
         'WOODGAS': 'Bioenergy',
         'WSTGAS': 'Other',      # waste gas -> deutsch: "Industrieabgas"
         'WSTWSL': 'Waste',      # Wastewater sludge
         'WSTH': 'Waste'}
    wepp.Fueltype = wepp.Fueltype.replace(d)
    # Fill NaNs to allow str actions
    wepp.Technology.fillna('', inplace=True)
    wepp.Turbtype.fillna('', inplace=True)
    # Correct technology infos:
    wepp.loc[wepp.Technology.str.contains('LIG', case=False),
             'Fueltype'] = 'Lignite'
    wepp.loc[wepp.Turbtype.str.contains('KAPLAN|BULB', case=False),
             'Technology'] = 'Run-Of-River'
    wepp.Technology = wepp.Technology.replace({'CONV/PS': 'Pumped Storage',
                                               'CONV': 'Reservoir',
                                               'PS': 'Pumped Storage'})
    tech_st_pattern = ['ANTH', 'BINARY', 'BIT', 'BIT/ANTH', 'BIT/LIG',
                       'BIT/SUB', 'BIT/SUB/LIG', 'COL', 'DRY ST', 'HFO', 'LIG',
                       'LIG/BIT', 'PWR', 'RDF', 'SUB']
    tech_ocgt_pattern = ['AGWST', 'LITTER', 'RESID', 'RICE', 'STRAW']
    tech_ccgt_pattern = ['LFO']
    wepp.loc[wepp.Technology.isin(tech_st_pattern),
             'Technology'] = 'Steam Turbine'
    wepp.loc[wepp.Technology.isin(tech_ocgt_pattern), 'Technology'] = 'OCGT'
    wepp.loc[wepp.Technology.isin(tech_ccgt_pattern), 'Technology'] = 'CCGT'
    ut_ccgt_pattern = ['CC', 'GT/C', 'GT/CP', 'GT/CS', 'GT/ST', 'ST/C',
                       'ST/CC/GT', 'ST/CD', 'ST/CP', 'ST/CS', 'ST/GT',
                       'ST/GT/IC', 'ST/T', 'IC/CD', 'IC/CP', 'IC/GT']
    ut_ocgt_pattern = ['GT', 'GT/D', 'GT/H', 'GT/HY', 'GT/IC', 'GT/S', 'GT/T',
                       'GTC']
    ut_st_pattern = ['ST', 'ST/D']
    ut_ic_pattern = ['IC', 'IC/H']
    wepp.loc[wepp.Utype.isin(ut_ccgt_pattern), 'Technology'] = 'CCGT'
    wepp.loc[wepp.Utype.isin(ut_ocgt_pattern), 'Technology'] = 'OCGT'
    wepp.loc[wepp.Utype.isin(ut_st_pattern), 'Technology'] = 'Steam Turbine'
    wepp.loc[wepp.Utype.isin(ut_ic_pattern),
             'Technology'] = 'Combustion Engine'
    wepp.loc[wepp.Utype == 'WTG', 'Technology'] = 'Onshore'
    wepp.loc[wepp.Utype == 'WTG/O', 'Technology'] = 'Offshore'
    wepp.loc[(wepp.Fueltype == 'Solar') & (wepp.Utype.isin(ut_st_pattern)),
             'Technology'] = 'CSP'
    # Derive the SET column
    chp_pattern = ['CC/S', 'CC/CP', 'CCSS/P', 'GT/CP', 'GT/CS', 'GT/S', 'GT/H',
                   'IC/CP', 'IC/H', 'ST/S', 'ST/H', 'ST/CP', 'ST/CS', 'ST/D']
    wepp.loc[wepp.Utype.isin(chp_pattern), 'Set'] = 'CHP'
    wepp.loc[wepp.Set.isnull(), 'Set'] = 'PP'
    # Clean up the mess
    wepp.Fueltype = wepp.Fueltype.str.title()
    wepp.loc[wepp.Technology.str.len() > 4, 'Technology'] = \
        wepp.loc[wepp.Technology.str.len() > 4, 'Technology'].str.title()
    # Done!
    wepp.datasetID = 'WEPP'
    return (wepp
            .pipe(set_column_name, 'WEPP')
            .pipe(config_filter, name='WEPP', config=config)
            .pipe(scale_to_net_capacities,
                  (not config['WEPP']['net_capacity']))
            .pipe(correct_manually, 'WEPP', config=config))


def UBA(header=9, skipfooter=26, prune_wind=True, prune_solar=True,
        config=None, update=False, raw=False):
    """
    Importer for the UBA Database. Please download the data from
    ``https://www.umweltbundesamt.de/dokument/datenbank-kraftwerke-in
    -deutschland`` and place it in ``powerplantmatching/data/in``.

    Parameters:
    -----------
    header : int, Default 9
        The zero-indexed row in which the column headings are found.
    skipfooter : int, Default 26
    config : dict, default None
        Add custom specific configuration,
        e.g. powerplantmatching.config.get_config(target_countries='Italy'),
        defaults to powerplantmatching.config.get_config()

    """
    config = get_config() if config is None else config

    parse_func = lambda url: pd.read_excel(url, skipfooter=skipfooter,
                                           na_values='n.b.', header=header)
    uba = parse_if_not_stored('UBA', update, config, parse_func)
    if raw:
        return uba
    uba = uba.rename(columns={
        u'Kraftwerksname / Standort': 'Name',
        u'Elektrische Bruttoleistung (MW)': 'Capacity',
        u'Inbetriebnahme  (ggf. Ertüchtigung)': 'DateIn',
        u'Primärenergieträger': 'Fueltype',
        u'Anlagenart': 'Technology',
        u'Fernwärme-leistung (MW)': 'CHP',
        u'Standort-PLZ': 'PLZ'})
    from .heuristics import PLZ_to_LatLon_map
    uba = (uba.assign(
        Name=uba.Name.replace({'\s\s+': ' '}, regex=True),
        lon=uba.PLZ.map(PLZ_to_LatLon_map()['lon']),
        lat=uba.PLZ.map(PLZ_to_LatLon_map()['lat']),
        DateIn=uba.DateIn.str.replace(
            "\(|\)|\/|\-", " ").str.split(' ').str[0].astype(float),
        Country='Germany',
        File='kraftwerke-de-ab-100-mw.xls',
        projectID=['UBA{:03d}'.format(i + header + 2) for i in uba.index],
        Technology=uba.Technology.replace({
            u'DKW': 'Steam Turbine',
            u'DWR': 'Pressurized Water Reactor',
            u'G/AK': 'Steam Turbine',
            u'GT': 'OCGT',
            u'GuD': 'CCGT',
            u'GuD / HKW': 'CCGT',
            u'HKW': 'Steam Turbine',
            u'HKW (DT)': 'Steam Turbine',
            u'HKW / GuD': 'CCGT',
            u'HKW / SSA': 'Steam Turbine',
            u'IKW': 'OCGT',
            u'IKW / GuD': 'CCGT',
            u'IKW / HKW': 'Steam Turbine',
            u'IKW / HKW / GuD': 'CCGT',
            u'IKW / SSA': 'OCGT',
            u'IKW /GuD': 'CCGT',
            u'LWK': 'Run-Of-River',
            u'PSW': 'Pumped Storage',
            u'SWK': 'Reservoir Storage',
            u'SWR': 'Boiled Water Reactor'})))
    uba.loc[uba.CHP.notnull(), 'Set'] = 'CHP'
    uba = uba.pipe(gather_set_info)
    uba.loc[uba.Fueltype == 'Wind (O)', 'Technology'] = 'Offshore'
    uba.loc[uba.Fueltype == 'Wind (L)', 'Technology'] = 'Onshore'
    uba.loc[uba.Fueltype.str.contains('Wind'), 'Fueltype'] = 'Wind'
    uba.loc[uba.Fueltype.str.contains('Braunkohle'), 'Fueltype'] = 'Lignite'
    uba.loc[uba.Fueltype.str.contains('Steinkohle'), 'Fueltype'] = 'Hard Coal'
    uba.loc[uba.Fueltype.str.contains('Erdgas'), 'Fueltype'] = 'Natural Gas'
    uba.loc[uba.Fueltype.str.contains('HEL'), 'Fueltype'] = 'Oil'
    uba.Fueltype = uba.Fueltype.replace({u'Biomasse': 'Bioenergy',
                                         u'Gichtgas': 'Other',
                                         u'HS': 'Oil',
                                         u'Konvertergas': 'Other',
                                         u'Licht': 'Solar',
                                         u'Raffineriegas': 'Other',
                                         u'Uran': 'Nuclear',
                                         u'Wasser': 'Hydro',
                                         u'\xd6lr\xfcckstand': 'Oil'})
    uba.Name.replace([r'(?i)oe', r'(?i)ue'], [u'ö', u'ü'], regex=True,
                     inplace=True)
    if prune_wind:
        uba = uba.loc[lambda x: x.Fueltype != 'Wind']
    if prune_solar:
        uba = uba.loc[lambda x: x.Fueltype != 'Solar']
    return (uba
            .pipe(set_column_name, 'UBA')
            .pipe(scale_to_net_capacities, not config['UBA']['net_capacity'])
            # .pipe(config_filter, name='UBA', config=config)
            # .pipe(correct_manually, 'UBA', config=config)
            )


def BNETZA(header=9, sheet_name='Gesamtkraftwerksliste BNetzA',
           prune_wind=True, prune_solar=True, raw=False, update=False,
           config=None):
    """
    Importer for the database put together by Germany's 'Federal Network
    Agency' (dt. 'Bundesnetzagentur' (BNetzA)).
    Please download the data from
    ``https://www.bundesnetzagentur.de/DE/Sachgebiete/ElektrizitaetundGas/
    Unternehmen_Institutionen/Versorgungssicherheit/Erzeugungskapazitaeten/
    Kraftwerksliste/kraftwerksliste-node.html``
    and place it in ``powerplantmatching/data/in``.

    Parameters:
    -----------
    header : int, Default 9
        The zero-indexed row in which the column headings are found.
    raw : Boolean, default False
        Whether to return the original dataset
    config : dict, default None
        Add custom specific configuration,
        e.g. powerplantmatching.config.get_config(target_countries='Italy'),
        defaults to powerplantmatching.config.get_config()
    """
    config = get_config() if config is None else config

    parse_func = lambda url: pd.read_excel(url, header=header,
                                           sheet_name=sheet_name,
                                           parse_dates=False)
    bnetza = parse_if_not_stored('BNETZA', update, config, parse_func)

    if raw:
        return bnetza
    bnetza = bnetza.rename(columns={
        'Kraftwerksnummer Bundesnetzagentur': 'projectID',
        'Kraftwerksname': 'Name',
        'Netto-Nennleistung (elektrische Wirkleistung) in MW': 'Capacity',
        'Wärmeauskopplung (KWK)\n(ja/nein)': 'Set',
        'Ort\n(Standort Kraftwerk)': 'Ort',
        ('Auswertung\nEnergieträger (Zuordnung zu einem '
         'Hauptenergieträger bei Mehreren Energieträgern)'): 'Fueltype',
        'Kraftwerksstatus \n(in Betrieb/\nvorläufig '
        'stillgelegt/\nsaisonale Konservierung\nNetzreserve/ '
        'Sicherheitsbereitschaft/\nSonderfall)': 'Status',
         ('Aufnahme der kommerziellen Stromerzeugung der derzeit '
          'in Betrieb befindlichen Erzeugungseinheit\n(Datum/Jahr)'):
         'DateIn',
         'PLZ\n(Standort Kraftwerk)': 'PLZ'})
    # If BNetzA-Name is empty replace by company, if this is empty by city.

    from .heuristics import PLZ_to_LatLon_map

    pattern = '|'.join(['.*(?i)betrieb', '.*(?i)gehindert', '(?i)vorläufig.*',
                        'Sicherheitsbereitschaft', 'Sonderfall'])
    bnetza = (bnetza.assign(
              lon=bnetza.PLZ.map(PLZ_to_LatLon_map()['lon']),
              lat=bnetza.PLZ.map(PLZ_to_LatLon_map()['lat']),
              Name=bnetza.Name.where(bnetza.Name.str.len().fillna(0) > 4,
                                     bnetza.Unternehmen + ' '
                                     + bnetza.Name.fillna(''))
                              .fillna(bnetza.Ort).str.strip(),
              DateIn=bnetza.DateIn.str[:4]
                               .apply(pd.to_numeric, errors='coerce'),
              Blockname=bnetza.Blockname.replace(
                  {'.*(GT|gasturbine).*': 'OCGT',
                   '.*(DT|HKW|(?i)dampfturbine|(?i)heizkraftwerk).*':
                       'Steam Turbine',
                   '.*GuD.*': 'CCGT'}, regex=True))
              [lambda df: df.projectID.notna()
               & df.Status.str.contains(pattern, regex=True, case=False)]
              .pipe(gather_technology_info,
                    search_col=['Name', 'Fueltype', 'Blockname'],
                    config=config))

    add_location_b = (bnetza[bnetza.Ort.notnull()]
                      .apply(lambda ds: (ds['Ort'] not in ds['Name'])
                             and (str.title(ds['Ort']) not in ds['Name']),
                             axis=1))
    bnetza.loc[bnetza.Ort.notnull() & add_location_b, 'Name'] = (
        bnetza.loc[bnetza.Ort.notnull() & add_location_b, 'Ort']
        + ' '
        + bnetza.loc[bnetza.Ort.notnull() & add_location_b, 'Name'])

    techmap = {'solare': 'PV',
               'Laufwasser': 'Run-Of-River',
               'Speicherwasser': 'Reservoir',
               'Pumpspeicher': 'Pumped Storage'}
    for fuel in techmap:
        bnetza.loc[bnetza.Fueltype.str.contains(fuel, case=False),
                   'Technology'] = techmap[fuel]
    # Fueltypes
    bnetza.Fueltype.replace({'Erdgas': 'Natural Gas',
                             'Steinkohle': 'Hard Coal',
                             'Braunkohle': 'Lignite',
                             'Wind.*': 'Wind',
                             'Solar.*': 'Solar',
                             '.*(?i)energietr.*ger.*\n.*': 'Other',
                             'Kern.*': 'Nuclear',
                             'Mineral.l.*': 'Oil',
                             'Biom.*': 'Bioenergy',
                             '.*(?i)(e|r|n)gas': 'Other',
                             'Geoth.*': 'Geothermal',
                             'Abfall': 'Waste',
                             '.*wasser.*': 'Hydro',
                             '.*solar.*': 'PV'},
                            regex=True, inplace=True)
    if prune_wind:
        bnetza = bnetza[lambda x: x.Fueltype != 'Wind']
    if prune_solar:
        bnetza = bnetza[lambda x: x.Fueltype != 'Solar']
    # Filter by country
    bnetza = bnetza[~bnetza.Bundesland.isin([u'Österreich', 'Schweiz',
                                             'Luxemburg'])]
    return (bnetza.assign(Country='Germany',
                          Set=bnetza.Set.fillna('Nein').str.title()
                              .replace({'Ja': 'CHP', 'Nein': 'PP'}))
            .pipe(set_column_name, 'BNETZA')
            # .pipe(config_filter, name='BNETZA', config=config)
            # .pipe(correct_manually, 'BNETZA', config=config)
            )


def OPSD_VRE(config=None, raw=False):
    """
    Importer for the OPSD (Open Power Systems Data) renewables (VRE)
    database.

    This sqlite database is very big and hence not part of the package.
    It needs to be obtained here:
        http://data.open-power-system-data.org/renewable_power_plants/

    Parameters
    ----------
    config : dict, default None
        Add custom specific configuration,
        e.g. powerplantmatching.config.get_config(target_countries='Italy'),
        defaults to powerplantmatching.config.get_config()
    """
    config = get_config() if config is None else config

    df = parse_if_not_stored('OPSD_VRE', index_col=0, low_memory=False)
    if raw:
        return df

    return df.rename(columns={'energy_source_level_2': 'Fueltype',
                              'technology': 'Technology',
                              'data_source': 'file',
                              'country': 'Country',
                              'electrical_capacity': 'Capacity',
                              'municipality': 'Name'})\
            .assign(DateIn=lambda df:
                    df.commissioning_date.str[:4].astype(float))\
            .powerplant.convert_alpha2_to_country()\
            .pipe(set_column_name, 'OPSD_VRE')\
            .pipe(config_filter, config=config)\
            .drop('Name', axis=1)


def OPSD_VRE_country(country, config=None, raw=False):
    """
    Get country specifig data from OPSD for renewables. For using this,
    the config has to be adjusted.
    """
    config = get_config() if config is None else config

    df = parse_if_not_stored(f'OPSD_VRE_{country}')
    if raw:
        return df

    return (df.assign(Country='DE')
              .rename(columns={'energy_source_level_2': 'Fueltype',
                               'technology': 'Technology',
                               'data_source': 'file',
                               'country': 'Country',
                               'electrical_capacity': 'Capacity',
                               'municipality': 'Name'})
              .powerplant.convert_alpha2_to_country()
              .pipe(config_filter, config=config)
              .drop('Name', axis=1))


def IRENA_stats(config=None):
    """
    Reads the IRENA Capacity Statistics 2017 Database

    Parameters
    ----------
    config : dict, default None
        Add custom specific configuration,
        e.g. powerplantmatching.config.get_config(target_countries='Italy'),
        defaults to powerplantmatching.config.get_config()
    """
    if config is None:
        config = get_config()

    # Read the raw dataset
    df = pd.read_csv(_data_in('IRENA_CapacityStatistics2017.csv'),
                     encoding='utf-8')
    # "Unpivot"
    df = pd.melt(df, id_vars=['Indicator', 'Technology', 'Country'],
                 var_name='Year',
                 value_vars=[str(i) for i in range(2000, 2017, 1)],
                 value_name='Capacity')
    # Drop empty
    df.dropna(axis=0, subset=['Capacity'], inplace=True)
    # Drop generations
    df = df[df.Indicator == 'Electricity capacity (MW)']
    df.drop('Indicator', axis=1, inplace=True)
    # Drop countries out of scope
    df.Country.replace({'Czechia': u'Czech Republic',
                        'UK': u'United Kingdom'}, inplace=True)
    df = df.loc[lambda df: df.Country.isin(config['target_countries'])]
    # Convert to numeric
    df.Year = df.Year.astype(int)
    df.Capacity = df.Capacity.str.strip().str.replace(' ', '').astype(float)
    # Handle Fueltypes and Technologies
    d = {u'Bagasse': 'Bioenergy',
         u'Biogas': 'Bioenergy',
         u'Concentrated solar power': 'Solar',
         u'Geothermal': 'Geothermal',
         u'Hydro 1-10 MW': 'Hydro',
         u'Hydro 10+ MW': 'Hydro',
         u'Hydro <1 MW': 'Hydro',
         u'Liquid biofuels': 'Bioenergy',
         u'Marine': 'Hydro',
         u'Mixed and pumped storage': 'Hydro',
         u'Offshore wind energy': 'Wind',
         u'Onshore wind energy': 'Wind',
         u'Other solid biofuels': 'Bioenergy',
         u'Renewable municipal waste': 'Waste',
         u'Solar photovoltaic': 'Solar'}
    df.loc[:, 'Fueltype'] = df.Technology.map(d)
#    df = df.loc[lambda df: df.Fueltype.isin(config['target_fueltypes'])]
    d = {u'Concentrated solar power': 'CSP',
         u'Solar photovoltaic': 'PV',
         u'Onshore wind energy': 'Onshore',
         u'Offshore wind energy': 'Offshore'}
    df.Technology.replace(d, inplace=True)
    df.loc[:, 'Set'] = 'PP'
    return df.reset_index(drop=True).pipe(set_column_name, 'IRENA Statistics')<|MERGE_RESOLUTION|>--- conflicted
+++ resolved
@@ -164,40 +164,27 @@
     geo = parse_if_not_stored('GEO', config=config, low_memory=False)
     if raw:
         return geo
-
-<<<<<<< HEAD
-    return (geo.rename(columns=rename_cols)
-              .assign(DateRetrofit=lambda s: s.DateRetrofit.astype(float),
-                      projectID=lambda s: 'GEO' + s.projectID.astype(str))
-              .assign(DateIn=(lambda s: s.DateIn.str[:4]
-                              .apply(pd.to_numeric, errors='coerce')
-                              .where(lambda x: x > 1900)
-                              .fillna(s.DateRetrofit)))
-              .assign(DateRetrofit=lambda s:
-                      s.DateRetrofit.fillna(s.DateIn))
-=======
+    geo = geo.rename(columns=rename_cols)
+                     
     units = parse_if_not_stored('GEO_units', config=config, low_memory=False)
-    units['YearCommissioned'] = units.Date_Commissioned_dt.str[:4].astype(float)
+
+    # map from units to plants
+    units['DateIn'] = units.Date_Commissioned_dt.str[:4].astype(float)
     units['Effiency'] = units.Unit_Efficiency_Percent.str.replace('%', '')\
                              .astype(float) / 100
     units = units.groupby('GEO_Assigned_Identification_Number')\
-                 .agg({'YearCommissioned': [min, max], 'Effiency': 'mean'})
-
-    _ = geo.GEO_Assigned_Identification_Number.map(units.YearCommissioned['min'])
-    geo['Year_Project_Commissioned'] = (geo.Year_Project_Commissioned.str[:4]
-                                        .apply(pd.to_numeric, errors='coerce')
-                                        .where(lambda x: x > 1900)
-                                        .fillna(_))
-
-    _ = geo.GEO_Assigned_Identification_Number.map(units.YearCommissioned['max'])
+                 .agg({'DateIn': [min, max], 'Effiency': 'mean'})
+
+    _ = geo.GEO_Assigned_Identification_Number.map(units.DateIn['min'])
+    geo['DateIn'] = (geo.DateIn.str[:4].apply(pd.to_numeric, errors='coerce')
+                     .where(lambda x: x > 1900).fillna(_))
+
+    _ = geo.GEO_Assigned_Identification_Number.map(units.DateIn['max'])
     geo['Year_rng1_yr1'] = geo.Year_rng1_yr1.astype(float).fillna(_)
 
     _ = units.Effiency['mean']
     geo['Effiency'] = geo.GEO_Assigned_Identification_Number.map(_)
-
-    return (geo.rename(columns=rename_cols)
-              .assign(projectID=lambda s: 'GEO' + s.projectID.astype(str))
->>>>>>> ee9f38f1
+    return (geo.assign(projectID=lambda s: 'GEO' + s.projectID.astype(str))
               .query("Country in @countries")
               .replace({col: {'Gas': 'Natural Gas'} for col in
                         {'Fueltype', 'FuelClassification1',
