# -*- coding: utf-8 -*-
## Copyright 2015-2016 Fabian Hofmann (FIAS), Jonas Hoersch (FIAS)

## This program is free software; you can redistribute it and/or
## modify it under the terms of the GNU General Public License as
## published by the Free Software Foundation; either version 3 of the
## License, or (at your option) any later version.

## This program is distributed in the hope that it will be useful,
## but WITHOUT ANY WARRANTY; without even the implied warranty of
## MERCHANTABILITY or FITNESS FOR A PARTICULAR PURPOSE.  See the
## GNU General Public License for more details.

## You should have received a copy of the GNU General Public License
## along with this program.  If not, see <http://www.gnu.org/licenses/>.
"""
Collection of power plant data bases and statistical data
"""

from __future__ import print_function, absolute_import

import os
import sys
import xlrd
import numpy as np
import pandas as pd
import requests
import xml.etree.ElementTree as ET
import re
import pycountry
import logging
from textwrap import dedent
logger = logging.getLogger(__name__)
from six import iteritems, string_types
from six.moves import reduce
from .config import target_countries, target_columns, additional_data_config
from .cleaning import (gather_fueltype_info, gather_set_info,
                       gather_technology_info, clean_powerplantname,
                       clean_technology)
from .utils import (parse_Geoposition, _data, _data_in, _data_out)
from .heuristics import scale_to_net_capacities
text = str if sys.version_info >= (3,0) else unicode

net_caps = additional_data_config()['display_net_caps']
data_config = {}


def OPSD(rawEU=False, rawDE=False, statusDE=['operating', 'reserve',
                       'special_case']):
    """
    Return standardized OPSD (Open Power Systems Data) database with target column
    names and fueltypes.

    Parameters
    ----------

    rawEU : Boolean, default False
        Whether to return the raw EU (=non-DE) database.
    rawDE : Boolean, default False
        Whether to return the raw DE database.
    statusDE : list
        Filter DE entries by operational status ['operating', 'shutdown', 'reserve', etc.]
    """

    opsd_EU = pd.read_csv(_data_in('conventional_power_plants_EU.csv'), na_values=' ', encoding='utf-8')
    opsd_DE = pd.read_csv(_data_in('conventional_power_plants_DE.csv'), na_values=' ', encoding='utf-8')
    if rawEU and rawDE:
        raise(NotImplementedError('''
                It is not possible to show both DE and EU raw databases at the
                same time as they have different formats. Choose only one!
                '''))
    if rawEU:
        return opsd_EU
    if rawDE:
        return opsd_DE
    opsd_EU.columns = opsd_EU.columns.str.title()
    opsd_EU.rename(columns={'Lat':'lat',
                            'Lon':'lon',
                            'Energy_Source':'Fueltype',
                            'Commissioned':'YearCommissioned',
                            'Source':'File'},
                   inplace=True)
    opsd_EU.loc[:,'projectID'] = 'OEU' + opsd_EU.index.astype(str)
    opsd_EU = opsd_EU.reindex(columns=target_columns())
    opsd_DE.columns = opsd_DE.columns.str.title()
    # If BNetzA-Name is empty replace by company, if this is empty by city.
    opsd_DE.Name_Bnetza.fillna(opsd_DE.Company, inplace=True)
    opsd_DE.Name_Bnetza.fillna(opsd_DE.City, inplace=True)
    opsd_DE.rename(columns={'Lat':'lat',
                            'Lon':'lon',
                            'Name_Bnetza':'Name',
                            'Energy_Source_Level_2':'Fueltype',
                            'Type':'Set',
                            'Country_Code':'Country',
                            'Capacity_Net_Bnetza':'Capacity',
                            'Commissioned':'YearCommissioned',
                            'Source':'File'},
                   inplace=True)
    opsd_DE['Fueltype'].fillna(opsd_DE['Energy_Source_Level_1'], inplace=True)
    opsd_DE['projectID'] = opsd_DE['Id']
    if statusDE is not None:
        opsd_DE = opsd_DE.loc[opsd_DE.Status.isin(statusDE)]
    opsd_DE = opsd_DE.reindex(columns=target_columns())
    return (pd.concat([opsd_EU, opsd_DE]).reset_index(drop=True)
            .replace(dict(Fueltype={'Biomass and biogas': 'Bioenergy',
                                    'Fossil fuels': np.nan,  
                                    'Mixed fossil fuels': 'Other',
                                    'Natural gas': 'Natural Gas',
                                    'Non-renewable waste': 'Waste',
                                    'Other bioenergy and renewable waste': 'Bioenergy',
                                    'Other or unspecified energy sources': 'Other',
                                    'Other fossil fuels': 'Other',
                                    'Other fuels': 'Other'},
                            Set = {'IPP':'PP'}))
            .replace({'Country': {'UK': u'GB','[ \t]+|[ \t]+$.':''}}, regex=True) #UK->GB, strip whitespace
            .assign(Name=lambda df: df.Name.str.title(),
                    Fueltype=lambda df: df.Fueltype.str.title().str.strip(),
                    Country=lambda df: (pd.Series(df.Country.apply(
                                        lambda c: pycountry.countries.get(alpha_2=c).name),
                                        index=df.index).str.title()))
#            .pipe(gather_technology_info)
            .pipe(gather_set_info)
            .pipe(clean_technology)
            .loc[lambda df: df.Country.isin(target_countries())]
            .pipe(scale_to_net_capacities,
                  (not data_config['OPSD']['net_capacity']))
            )


data_config['OPSD'] = {'read_function': OPSD, 'reliability_score':5,
                       'net_capacity':True}


def GEO(raw=False):
    """
    Return standardized GEO database with target column names and fueltypes.

    """
    def read_globalenergyobservatory():
        import pandas as pd
        import sqlite3

        db = sqlite3.connect(_data_in('global_energy_observatory_power_plants.sqlite'))

        # f.gotzens@fz-juelich.de: Could anyone please check if Year_rng2_yr1 is
        # the correct column for commissioning / grid synchronization year?!

        cur = db.execute(
        "select"
        "   GEO_Assigned_Identification_Number, "
        "   name, type, Type_of_Plant_rng1 , Type_of_Fuel_rng1_Primary, "
        "   Type_of_Fuel_rng2_Secondary, country, design_capacity_mwe_nbr, "
        "   CAST(longitude_start AS REAL) as lon,"
        "   CAST(latitude_start AS REAL) as lat "
        "from"
        "   powerplants "
        "where"
        "   status_of_plant_itf=='Operating Fully' and"
        "   design_capacity_mwe_nbr > 0"
        )

        return pd.DataFrame(cur.fetchall(),
                            columns=["projectID", "Name", "Fueltype","Technology",
                                     "FuelClassification1","FuelClassification2",
                                     "Country", "Capacity", "lon", "lat"])
    GEOdata = read_globalenergyobservatory()
    if raw:
        return GEOdata
    return (GEOdata
            .loc[lambda df: df.Country.isin(target_countries())]
            .replace({col: {'Gas': 'Natural Gas'}
                      for col in {'Fueltype', 'FuelClassification1', 'FuelClassification2'}})
            .pipe(gather_fueltype_info, search_col=['FuelClassification1'])
            .pipe(gather_technology_info, search_col=['FuelClassification1'])
            .pipe(gather_set_info)
            .pipe(clean_powerplantname)
            .pipe(clean_technology, generalize_hydros=True)
            .reindex(columns=target_columns())
            .pipe(scale_to_net_capacities,
                  (not data_config['GEO']['net_capacity'])))

data_config['GEO'] = {'read_function': GEO,
                      'clean_single_kwargs': dict(aggregate_powerplant_units=False),
                      'reliability_score':3, 'net_capacity':False}


def CARMA(raw=False):
    """
    Return standardized Carma database with target column names and fueltypes.
    Only includes powerplants with capacity > 4 MW.
    """
    carmadata = pd.read_csv(_data_in('Full_CARMA_2009_Dataset_1.csv'),
                            encoding='utf-8', low_memory=False)
    if raw:
        return carmadata
    return (carmadata
            .rename(columns={'Geoposition': 'Geoposition',
                             'cap': 'Capacity',
                             'city': 'location',
                             'country': 'Country',
                             'fuel1': 'Fueltype',
                             'lat': 'lat',
                             'lon': 'lon',
                             'plant': 'Name',
                             'plant.id':'projectID'})
#            .loc[lambda df: df.Capacity > 3]
            .loc[lambda df: df.Country.isin(target_countries())]
            .replace(dict(Fueltype={'COAL': 'Hard Coal',
                                    'WAT': 'Hydro',
                                    'FGAS': 'Natural Gas',
                                    'NUC': 'Nuclear',
                                    'FLIQ': 'Oil',
                                    'WIND': 'Wind',
                                    'EMIT': 'Other',
                                    'GEO': 'Geothermal',
                                    'WSTH': 'Waste',
                                    'SUN': 'Solar',
                                    'BLIQ': 'Bioenergy',
                                    'BGAS': 'Bioenergy',
                                    'BSOL': 'Bioenergy',
                                    'OTH': 'Other'}))
            .pipe(clean_powerplantname)
            .pipe(gather_technology_info)
            .pipe(gather_set_info)
            .pipe(clean_technology)
            .drop_duplicates()
            .reindex(columns=target_columns())
            .pipe(scale_to_net_capacities,
                  (not data_config['CARMA']['net_capacity'])))

data_config['CARMA'] = {'read_function': CARMA,
                        'clean_single_kwargs': dict(aggregate_powerplant_units=True),
                        'reliability_score':1, 'net_capacity':False}


def IWPDCY():
     """
     This data is not yet available. Was extracted manually from the 'International
     Water Power & Dam Country Yearbook'.
     """
     fn = 'IWPDCY.csv'
     IWPDCY = (pd.read_csv(_data_in(fn), encoding='utf-8', index_col='id')
                 .reindex(columns=target_columns())
                 .pipe(gather_set_info))
     IWPDCY.File = fn
     IWPDCY.projectID = 'IWPDCY' + IWPDCY.index.astype(str)
     return IWPDCY

data_config['IWPDCY'] = {'read_function': IWPDCY,
           'clean_single_kwargs': dict(aggregate_powerplant_units=False),
           'reliability_score':3}



def Capacity_stats(raw=False, level=2, **selectors):
    """
    Standardize the entsoe database for statistical use.

    Parameters
    ----------
    year : int
        Year of the data (range usually 2013-2017)
        (defaults to 2016)
    source : str
        Which statistics source from
        {'entsoe SO&AF', 'entsoe Statistics', 'EUROSTAT', ...}
        (defaults to 'entsoe SO&AF')

    Returns
    -------
    df : pd.DataFrame
         Capacity statistics per country and fuel-type
    """
    opsd_aggregated = pd.read_csv(_data_in('national_generation_capacity_stacked.csv'),
                                  encoding='utf-8', index_col=0)

    selectors.setdefault('year', 2016)
    selectors.setdefault('source', 'entsoe SO&AF')

    if raw:
        return opsd_aggregated
    entsoedata = (opsd_aggregated
            [lambda df: reduce(lambda x, y: x&y,
                (df[k] == v
                    for k, v in iteritems(selectors)
                    if v is not None),
                    df['energy_source_level_%d' % level])]
            .assign(country=lambda df: (pd.Series(df.country.apply(
                lambda c: pycountry.countries.get(alpha_2=c).name),
                index=df.index).str.title()))
            .replace(dict(country={'Czechia':'Czech Republic'})) #due to pycountry
            .loc[lambda df: df.country.isin(target_countries())]
            .rename(columns={'technology': 'Fueltype'})
            .replace(dict(Fueltype={'Bioenergy and other renewable fuels': 'Bioenergy',
                                    'Bioenergy and renewable waste': 'Waste',
                                    'Coal derivatives': 'Hard Coal',
                                    'Differently categorized fossil fuels': 'Other',
                                    'Differently categorized renewable energy sources': 'Other',
                                    'Hard coal': 'Hard Coal',
                                    'Mixed fossil fuels': 'Other',
                                    'Natural gas': 'Natural Gas',
                                    'Other or unspecified energy sources': 'Other',
                                    'Tide, wave, and ocean': 'Other'})))
    entsoedata.columns = entsoedata.columns.str.title()
    return entsoedata


<<<<<<< HEAD
def Capacity_stats_factsheet():
    df = pd.read_csv(_data_in('entsoe_factsheet.csv'), encoding='utf-8')
    return (df.replace(dict(Country={'Czechia':'Czech Republic'}))
              .replace(dict(Fueltype={'Gas':'Natural Gas',
                                      'Biomass':'Bioenergy'})))



=======
>>>>>>> aca58ba5
def WRI(raw=False, filter_other_dbs=True):
    if raw:
        return pd.read_csv(_data_in('global_power_plant_database.csv'))
    else:
        if filter_other_dbs:
            other_dbs = ['GEODB', 'CARMA', 'WRI', 'Open Power System Data']
        else:
            other_dbs = []
        return (pd.read_csv(_data_in('global_power_plant_database.csv'))
            [lambda df: df.country_long.isin(target_countries()) &
                        ~df.geolocation_source.isin(other_dbs)]
            .rename(columns = lambda x : x.title())
            .assign(Country = lambda df: df['Country_Long'])
            .rename(columns = {'Fuel1' : 'Fueltype',
                               'Latitude': 'lat',
                               'Longitude' : 'lon',
                               'Capacity_Mw' : 'Capacity',
                               'Commissioning_Year' : 'YearCommissioned',
                               'Source' : 'File'
                               })
            .replace(dict(Fueltype={'Coal':'Hard Coal',
                                    'Biomass' : 'Bioenergy',
                                    'Gas' : 'Natural Gas',
                                    'Wave and Tidal': 'Other'}))
            .reindex(columns=target_columns())
            .pipe(gather_technology_info)
            .pipe(gather_set_info)
            .pipe(clean_powerplantname)
            .assign(projectID = lambda df: 'WRI' + df.index.astype(str))
            )

data_config['WRI'] = {'read_function': WRI,
                      'clean_single_kwargs': dict(aggregate_powerplant_units=False),
                      'reliability_score':3}


def ESE(update=False, path=None, raw=False):
    """
    This database is not given within the repository because of its restrictive license.
    Just download the database from the link given in the README file
    (last section: Data Sources) and set the arguments of this function to update=True and
    path='path/to/database/projects.xls'. This will integrate the database into your
    local powerplantmatching/data and can then be used as the other databases.

    Parameters
    ----------
    update : Boolean, Default False
        Wether to update the database according to the database given in path
    path : str
        location of the downloaded projects.xls file

    """
    saved_version = _data_in('energy_storage_exchange.csv')
    if os.path.exists(saved_version) and (update is False) :
        return pd.read_csv(saved_version, index_col='id', encoding='utf-8')

    if path is None:
        path = additional_data_config()['ese_path']

    assert os.path.exists(path), dedent('''
        The ESE database has not been cached in your local repository, yet (or
        you requested an update). Due to copyright issues it cannot be
        downloaded automatically. Get it by clicking 'Export Data XLS' on
        https://goo.gl/gVMwKJ and set ese_path in your config.csv to its full
        path. We couldn't find it at '{}' just now.
    ''').format(path)

    # Work-around to rewrite the longitude cell types from dates to
    # numbers, would also work the other way around, if there were
    # numbers in a date column
    book = xlrd.open_workbook(path)
    sheet = book.sheets()[0]
    col_longitude = sheet.row_values(0).index('Longitude')
    # col_date = sheet.row_values(0).index('Commissioning Date')
    for row in sheet._cell_types:
        if row[col_longitude] == 3:
            row[col_longitude] = 2
        # if row[col_date] == 2:
        #     row[col_date] = 3

    data = pd.read_excel(book, na_values=u'n/a', engine='xlrd')
    if raw:
        return data
    data = (data
            .rename(columns={'Project Name': 'Name',
                             'Technology Type': 'Technology',
                             'Longitude': 'lon',
                             'Latitude': 'lat',
                             'Technology Type Category 2': 'Fueltype'})
            .assign(Set='Store',
                    File='energy_storage_exchange',
                    projectID=data.index.values,
                    Capacity=data['Rated Power in kW']/1e3,
                    YearCommissioned=pd.DatetimeIndex(data['Commissioning Date']).year)
            [lambda df: (df.Status == 'Operational') &
             (df.Fueltype != 'Thermal Storage') &
              df.Country.isin(target_countries())]
            .pipe(clean_powerplantname)
            .pipe(clean_technology, generalize_hydros=True)
            .replace(dict(Fueltype={u'Electro-chemical': 'Battery',
                                    u'Pumped Hydro Storage':'Hydro'}))
            .reindex(columns=target_columns(detailed_columns=True))
            .reset_index(drop = True)
            .assign(projectID = lambda df : 'ESE' + df.projectID.astype(str)))
    data.to_csv(saved_version, index_label='id', encoding='utf-8')
    return data

data_config['ESE'] = {'read_function': ESE,
                      'clean_single_kwargs': dict(detailed_columns=True),
                      'reliability_score':4}


def ENTSOE(update=False, raw=False, entsoe_token=None):
    """
    Returns the list of installed generators provided by the ENTSO-E
    Trasparency Project. Geographical information is not given.
    If update=True, the dataset is parsed through a request to
    'https://transparency.entsoe.eu/generation/r2/installedCapacityPerProductionUnit/show',
    Internet connection requiered. If raw=True, the same request is done, but
    the unprocessed data is returned.

    Parameters
    ----------
    update : Boolean, Default False
        Whether to update the database through a request to the ENTSO-E transparency
        plattform
    raw : Boolean, Default False
        Whether to return the raw data, obtained from the request to
        the ENTSO-E transparency platform
    entsoe_token: String
        Security token of the ENTSO-E Transparency platform

    Note: For obtaining a security token refer to section 2 of the
    RESTful API documentation of the ENTSOE-E Transparency platform
    https://transparency.entsoe.eu/content/static_content/Static%20content/
    web%20api/Guide.html#_authentication_and_authorisation
    """
    if update or raw:
        if additional_data_config()['entsoe_token'] is not np.nan:
            entsoe_token = additional_data_config()['entsoe_token']
        assert entsoe_token is not None, "entsoe_token is missing"

        def full_country_name(l):
            def pycountry_try(c):
                try:
                    return pycountry.countries.get(alpha_2=c).name
                except KeyError:
                    return None
            if isinstance(l, string_types):
                return filter(None, [pycountry_try(l)])
            else: # iterable
                return filter(None, [pycountry_try(country) for country in l])

        domains = pd.read_csv(_data('in/entsoe-areamap.csv'), sep=';', header=None)
        #search for Country abbreviations in each Name
        pattern = '|'.join(('(?i)'+x) for x in target_countries())
        domains = domains.assign(Country = domains[1].str.findall(pattern).str.join(', '))

        found = (domains[1].replace('[0-9]', '', regex=True).str.split(' |,|\+|\-')
                 .apply(full_country_name).str.join(sep=', ').str.findall(pattern)
                 .str.join(sep=', ').str.strip())
        domains.Country = (domains.loc[:, 'Country'].fillna('')
                           .str.cat(found.fillna(''), sep=', ')
                           .str.replace('^ ?, ?|, ?$', '').str.strip())
        domains.Country.replace('', np.NaN, inplace=True)
        domains.Country = (domains.loc[domains.Country.notnull(), 'Country']
                           .apply(lambda x: ', '.join(list(set(x.split(', '))))))
        fdict= {'A03': 'Mixed',
                'A04': 'Generation',
                'A05': 'Load',
                'B01': 'Biomass',
                'B02': 'Lignite',              #'Fossil Brown coal/Lignite',
                'B03': 'Fossil Coal-derived gas',
                'B04': 'Fossil Gas',
                'B05': 'Fossil Hard coal',
                'B06': 'Fossil Oil',
                'B07': 'Fossil Oil shale',
                'B08': 'Fossil Peat',
                'B09': 'Geothermal',
                'B10': 'Hydro Pumped Storage',
                'B11': 'Hydro Run-of-river and poundage',
                'B12': 'Hydro Water Reservoir',
                'B13': 'Marine',
                'B14': 'Nuclear',
                'B15': 'Other renewable',
                'B16': 'Solar',
                'B17': 'Waste',
                'B18': 'Wind Offshore',
                'B19': 'Wind Onshore',
                'B20': 'Other'}

        level1 = ['registeredResource.name', 'registeredResource.mRID']
        level2 = ['voltage_PowerSystemResources.highVoltageLimit','psrType']
        level3 = ['quantity']
        def namespace(element):
            m = re.match('\{.*\}', element.tag)
            return m.group(0) if m else ''
        def attribute(etree_sel):
            return etree_sel.text

        entsoe = pd.DataFrame()
        for i in domains.index[domains.Country.notnull()]:
            logger.info("Fetching power plants for domain %s (%s)",
                        domains.loc[i, 0],
                        domains.loc[i, 'Country'])

            #https://transparency.entsoe.eu/content/static_content/
            #Static%20content/web%20api/Guide.html_generation_domain
            ret = requests.get('https://transparency.entsoe.eu/api',
                               params=dict(securityToken=entsoe_token,
                                           documentType='A71', processType='A33',
                                           In_Domain=domains.loc[i,0],
                                           periodStart='201512312300', periodEnd='201612312300'))
            try:
                etree = ET.fromstring(ret.content) #create an ElementTree object
            except ET.ParseError:
                #hack for dealing with unencoded '&' in ENTSOE-API
                etree = ET.fromstring(re.sub(r'&(?=[^;]){6}', r'&amp;', ret.text)
                                      .encode('utf-8') )
            ns = namespace(etree)
            df = pd.DataFrame(columns=level1+level2+level3+['Country'])
            for arg in level1:
                df[arg] = [attribute(e) for e in etree.findall('*/%s%s'%(ns, arg))]
            for arg in level2:
                df[arg] = [attribute(e) for e in etree.findall('*/*/%s%s'%(ns, arg))]
            for arg in level3:
                df[arg] = [attribute(e) for e in etree.findall('*/*/*/%s%s'%(ns, arg))]
            df['Country'] = domains.loc[i,'Country']
            logger.info("Received data on %d power plants", len(df))
            entsoe = entsoe.append(df, ignore_index=True)
        if raw:
            return entsoe

        entsoe =  (entsoe
                    .rename(columns= {'psrType': 'Fueltype',
                                       'quantity': 'Capacity',
                                       'registeredResource.mRID': 'projectID',
                                       'registeredResource.name': 'Name'})
                    .reindex(columns=target_columns())
                    .replace({'Fueltype':fdict})
                    .drop_duplicates('projectID').reset_index(drop=True)
                    .assign(Name = lambda df : df.Name.str.title(),
                            file = '''https://transparency.entsoe.eu/generation/
                                        r2/installedCapacityPerProductionUnit/''',
                            Fueltype = lambda df:
                                    df.Fueltype.replace(
                                            to_replace=
                                                ['.*Hydro.*','Fossil Gas',
                                                 '.*(?i)coal.*','.*Peat',
                                                 'Marine', 'Wind.*',
                                                 '.*Oil.*', 'Biomass'],
                                            value=['Hydro','Natural Gas',
                                                    'Hard Coal', 'Lignite', 'Other',
                                                    'Wind', 'Oil', 'Bioenergy'],
                                            regex=True) ,
                            Capacity = lambda df : pd.to_numeric(df.Capacity),
                            Country = lambda df :
                                df.Country.where(~df.Country.str.contains(','),
                                                 df.Name[df.Country.str.contains(',')]
                                                 .apply(lambda x:
                                                     parse_Geoposition(x,
                                                           return_Country=True)))
                                 )
                    [lambda df : df.Country.isin(target_countries())]
                    .pipe(gather_technology_info)
                    .pipe(gather_set_info)
                    .pipe(clean_technology)
                    )


        entsoe.to_csv(_data_in('entsoe_powerplants.csv'),
                      index_label='id', encoding='utf-8')
        return entsoe
    else:
        entsoe = pd.read_csv(_data_in('entsoe_powerplants.csv'),
                             index_col='id', encoding='utf-8')
        return (entsoe[entsoe.Country.isin(target_countries())]
                    .pipe(scale_to_net_capacities,(not data_config['ENTSOE']['net_capacity'])))

data_config['ENTSOE'] = {'read_function': ENTSOE,
           'reliability_score':4, 'net_capacity':True}


def WEPP(raw=False, parseGeoLoc=False):
    """
    Return standardized WEPP (Platts, World Elecrtric Power Plants Database)
    database with target column names and fueltypes.

    """
    # Define the appropriate datatype for each column (some columns e.g. 'YEAR' cannot
    # be integers, as there are N/A values, which np.int does not yet(!) support.)
    datatypes = {'UNIT':str,'PLANT':str,'COMPANY':str,'MW':np.float32,'STATUS':str,
                 'YEAR':np.float32,'UTYPE':str,'FUEL':str,'FUELTYPE':str,'ALTFUEL':str,
                 'SSSMFR':str,'BOILTYPE':str,'TURBMFR':str,'TURBTYPE':str,'GENMFR':str,
                 'GENTYPE':str,'SFLOW':np.float32,'SPRESS':np.float32,'STYPE':str,
                 'STEMP':np.float32,'REHEAT1':np.float32,'REHEAT2':np.float32,
                 'PARTCTL':str,'PARTMFR':str,'SO2CTL':str,'FGDMFR':str,'NOXCTL':str,
                 'NOXMFR':str,'AE':str,'CONstr,UCT':str,'COOL':str,'RETIRE':np.float32,
                 'CITY':str,'STATE':str,'COUNTRY':str,'AREA':str,'SUBREGION':str,
                 'POSTCODE':str,'PARENT':str,'ELECTYPE':str,'BUSTYPE':str,
                 'COMPID':np.int32,'LOCATIONID':np.int32,'UNITID':np.int32,
                }
    # Now read the Platts WEPP Database
    wepp = pd.read_csv(_data_in('platts_wepp.csv'), dtype=datatypes, encoding='utf-8')
    if raw:
        return wepp

    # Try to parse lat-lon geo coordinates of each unit
    if parseGeoLoc:
        for index, row in wepp.iterrows():
            query = None
            if pd.isnull(row['LAT']):
                while True:
                    query = parse_Geoposition(row['UNIT'], row['POSTCODE'], row['COUNTRY'])      # 1st try
#                    if query != None: break
#                    query = parse_Geoposition(row['POSTCODE'], row['COUNTRY'])  # 2nd try
#                    if query != None: break
#                    query = parse_Geoposition(row['CITY'], row['COUNTRY'])      # 3rd try
                    break

                if isinstance(query, tuple):
                    wepp.at[index, 'LAT'] = query[0] # write latitude
                    wepp.at[index, 'LON'] = query[1] # write longitude
                    logger.info(u"Index {0} | Unit '{1}' in {2} returned geoposition: ({3},{4})."\
                          .format(index,row['UNIT'],row['COUNTRY'],query[0],query[1]))
            else:
                logger.info("Index {0} | Geoposition already exists.".format(index))
        # Loop done: Make backup of original file and save querying results
        os.rename(_data_in('platts_wepp.csv'), _data_in('platts_wepp_backup.csv'))
        wepp.to_csv(_data_in('platts_wepp.csv'), encoding='utf-8')

    # str.title(): Return a titlecased version of the string where words start
    # with an uppercase character and the remaining characters are lowercase.
    wepp.columns = wepp.columns.str.title()
    # Fit WEPP-column names to our specifications
    wepp.rename(columns={'Unit':'Name',
                         'Fuel':'Fueltype',
                         'Fueltype':'Technology',
                         'Mw':'Capacity',
                         'Year':'YearCommissioned',
                         #'Retire':'YearDecommissioned',
                         'Lat':'lat',
                         'Lon':'lon',
                         'Unitid':'projectID'
                         }, inplace=True)
    # Do country transformations and drop those which are not in definded scope
    c = {'ENGLAND & WALES':u'UNITED KINGDOM',
         'GIBRALTAR':u'SPAIN',
         'SCOTLAND':u'UNITED KINGDOM'}
    wepp.Country = wepp.Country.replace(c).str.title()
    wepp = wepp[wepp.Country.isin(target_countries())]
    # Drop any rows with plants which are not: In operation (OPR) or under construction (CON)
    wepp = wepp[wepp.Status.isin(['OPR', 'CON'])]
    # Replace fueltypes
    d = {'AGAS':'Bioenergy',    # Syngas from gasified agricultural waste or poultry litter
         'BFG':'Other',         # blast furnance gas -> "Hochofengas"
         'BGAS':'Bioenergy',
         'BIOMASS':'Bioenergy',
         'BL':'Bioenergy',
         'CGAS':'Hard Coal',
         'COAL':'Hard Coal',
         'COG':'Other',         # coke oven gas -> deutsch: "Hochofengas"
         'COKE':'Hard Coal',
         'CSGAS':'Hard Coal',   # Coal-seam-gas
         'CWM':'Hard Coal',     # Coal-water mixture (aka coal-water slurry)
         'DGAS':'Other',        # sewage digester gas -> deutsch: "Klaergas"
         'FGAS':'Other',        # Flare gas or wellhead gas or associated gas
         'GAS':'Natural Gas',
         'GEO':'Geothermal',
         'H2':'Other',          # Hydrogen gas
         'HZDWST':'Waste',      # Hazardous waste
         'INDWST':'Waste',      # Industrial waste or refinery waste
         'JET':'Oil',           # Jet fuels
         'KERO':'Oil',          # Kerosene
         'LGAS':'Other',        # landfill gas -> deutsch: "Deponiegas"
         'LIGNIN':'Bioenergy',
         'LIQ':'Other',         # (black) liqour -> deutsch: "Schwarzlauge", die bei Papierherstellung anfaellt
         'LNG':'Natural Gas',   # Liquified natural gas
         'LPG':'Natural Gas',   # Liquified petroleum gas (usually butane or propane)
         'MBM':'Bioenergy',     # Meat and bonemeal
         'MEDWST':'Bioenergy',  # Medical waste
         'MGAS':'Other',        # mine gas -> deutsch: "Grubengas"
         'NAP':'Oil',           # naphta
         'OGAS':'Oil',          # Gasified crude oil or refinery bottoms or bitumen
         'PEAT':'Lignite',
         'REF':'Waste',
         'REFGAS':'Other',      # Syngas from gasified refuse
         'RPF':'Waste',         # Waste paper and/or waste plastic
         'PWST':'Other',        # paper mill waste
         'RGAS':'Other',        # refinery off-gas -> deutsch: "Raffineriegas"
         'SHALE':'Oil',
         'SUN':'Solar',
         'TGAS':'Other',        # top gas -> deutsch: "Hochofengas"
         'TIRES':'Other',       # Scrap tires
         'UNK':'Other',
         'UR':'Nuclear',
         'WAT':'Hydro',
         'WOOD':'Bioenergy',
         'WOODGAS':'Bioenergy',
         'WSTGAS':'Other',      # waste gas -> deutsch: "Industrieabgas"
         'WSTWSL':'Waste',      # Wastewater sludge
         'WSTH':'Waste'}
    wepp.Fueltype = wepp.Fueltype.replace(d)
    ## Fill NaNs to allow str actions
    wepp.Technology.fillna('', inplace=True)
    wepp.Turbtype.fillna('', inplace=True)
    # Correct technology infos:
    wepp.loc[wepp.Technology.str.contains('LIG', case=False), 'Fueltype'] = 'Lignite'
    wepp.loc[wepp.Turbtype.str.contains('KAPLAN|BULB', case=False), 'Technology'] = 'Run-Of-River'
    wepp.Technology = wepp.Technology.replace({'CONV/PS':'Pumped Storage',
                                               'CONV':'Reservoir',
                                               'PS':'Pumped Storage'})
    tech_st_pattern = ['ANTH', 'BINARY', 'BIT', 'BIT/ANTH', 'BIT/LIG', 'BIT/SUB',
                       'BIT/SUB/LIG', 'COL', 'DRY ST', 'HFO', 'LIG', 'LIG/BIT',
                       'PWR', 'RDF', 'SUB']
    tech_ocgt_pattern = ['AGWST', 'LITTER', 'RESID', 'RICE', 'STRAW']
    tech_ccgt_pattern = ['LFO']
    wepp.loc[wepp.Technology.isin(tech_st_pattern), 'Technology'] = 'Steam Turbine'
    wepp.loc[wepp.Technology.isin(tech_ocgt_pattern), 'Technology'] = 'OCGT'
    wepp.loc[wepp.Technology.isin(tech_ccgt_pattern), 'Technology'] = 'CCGT'
    ut_ccgt_pattern = ['CC','GT/C','GT/CP','GT/CS','GT/ST','ST/C','ST/CC/GT','ST/CD',
                       'ST/CP','ST/CS','ST/GT','ST/GT/IC','ST/T', 'IC/CD','IC/CP','IC/GT']
    ut_ocgt_pattern = ['GT','GT/D','GT/H','GT/HY','GT/IC','GT/S','GT/T','GTC']
    ut_st_pattern = ['ST','ST/D']
    ut_ic_pattern = ['IC','IC/H']
    wepp.loc[wepp.Utype.isin(ut_ccgt_pattern), 'Technology'] = 'CCGT'
    wepp.loc[wepp.Utype.isin(ut_ocgt_pattern), 'Technology'] = 'OCGT'
    wepp.loc[wepp.Utype.isin(ut_st_pattern), 'Technology'] = 'Steam Turbine'
    wepp.loc[wepp.Utype.isin(ut_ic_pattern), 'Technology'] = 'Combustion Engine'
    wepp.loc[wepp.Utype=='WTG', 'Technology'] = 'Onshore'
    wepp.loc[wepp.Utype=='WTG/O', 'Technology'] = 'Offshore'
    wepp.loc[(wepp.Fueltype=='Solar')&(wepp.Utype.isin(ut_st_pattern)), 'Technology'] = 'CSP'
    # Derive the SET column
    chp_pattern = ['CC/S','CC/CP','CCSS/P','GT/CP','GT/CS','GT/S','GT/H','IC/CP',
                   'IC/H','ST/S','ST/H','ST/CP','ST/CS','ST/D']
    wepp.loc[wepp.Utype.isin(chp_pattern), 'Set'] = 'CHP'
    wepp.loc[wepp.Set.isnull(), 'Set' ] = 'PP'
    # Drop any columns we do not need
    wepp = wepp.reindex(columns=target_columns())
    # Clean up the mess
    wepp.Fueltype = wepp.Fueltype.str.title()
    wepp.loc[wepp.Technology.str.len()>4, 'Technology'] = \
        wepp.loc[wepp.Technology.str.len()>4, 'Technology'].str.title()
    wepp.reset_index(drop=True)
    # Done!
    wepp.datasetID = 'WEPP'
    return wepp.pipe(scale_to_net_capacities, (not data_config['WEPP']['net_capacity']))

data_config['WEPP'] = {'read_function': WEPP,
           'reliability_score':4, 'net_capacity':False}


def UBA(header=9, skipfooter=26, prune_wind=True, prune_solar=True):
    """
    Returns the UBA Database.
    The user has to download the database from:
        ``https://www.umweltbundesamt.de/dokument/datenbank-kraftwerke-in-deutschland``
    and has to place it into the ``data/In`` folder.

    Parameters:
    -----------
        header : int, Default 9
            The zero-indexed row in which the column headings are found.
        skipfooter : int, Default 26

    """
    filename = 'kraftwerke-de-ab-100-mw.xls'
    uba = pd.read_excel(_data_in(filename), header=header, skipfooter=skipfooter,
                        na_values='n.b.')
    uba = uba.rename(columns={u'Kraftwerksname / Standort': 'Name',
                              u'Elektrische Bruttoleistung (MW)': 'Capacity',
                              u'Inbetriebnahme  (ggf. Ertüchtigung)':'YearCommissioned',
                              u'Primärenergieträger':'Fueltype',
                              u'Anlagenart':'Technology',
                              u'Fernwärme-leistung (MW)':'CHP',
                              u'Standort-PLZ':'PLZ'})
    uba.Name = uba.Name.replace({'\s\s+':' '}, regex=True)
    from .heuristics import PLZ_to_LatLon_map
    uba = (uba.assign(
            lon = uba.PLZ.map(PLZ_to_LatLon_map()['lon']),
            lat = uba.PLZ.map(PLZ_to_LatLon_map()['lat']),
            YearCommissioned = uba.YearCommissioned.str.replace(
                    "\(|\)|\/|\-", " ").str.split(' ').str[0].astype(float),
            Country = 'Germany',
            File = filename,
            projectID = ['UBA{:03d}'.format(i + header + 2) for i in uba.index],
            Technology = uba.Technology.replace({u'DKW':'Steam Turbine',
                                             u'DWR':'Pressurized Water Reactor',
                                             u'G/AK':'Steam Turbine',
                                             u'GT':'OCGT',
                                             u'GuD':'CCGT',
                                             u'GuD / HKW':'CCGT',
                                             u'HKW':'Steam Turbine',
                                             u'HKW (DT)':'Steam Turbine',
                                             u'HKW / GuD':'CCGT',
                                             u'HKW / SSA':'Steam Turbine',
                                             u'IKW':'OCGT',
                                             u'IKW / GuD':'CCGT',
                                             u'IKW / HKW':'Steam Turbine',
                                             u'IKW / HKW / GuD':'CCGT',
                                             u'IKW / SSA':'OCGT',
                                             u'IKW /GuD':'CCGT',
                                             u'LWK':'Run-Of-River',
                                             u'PSW':'Pumped Storage',
                                             u'SWK':'Reservoir Storage',
                                             u'SWR':'Boiled Water Reactor'})))
    uba.loc[uba.CHP.notnull(), 'Set'] = 'CHP'
    uba = uba.pipe(gather_set_info)
    uba.loc[uba.Fueltype=='Wind (O)', 'Technology'] = 'Offshore'
    uba.loc[uba.Fueltype=='Wind (L)', 'Technology'] = 'Onshore'
    uba.loc[uba.Fueltype.str.contains('Wind'), 'Fueltype'] = 'Wind'
    uba.loc[uba.Fueltype.str.contains('Braunkohle'), 'Fueltype'] = 'Lignite'
    uba.loc[uba.Fueltype.str.contains('Steinkohle'), 'Fueltype'] = 'Hard Coal'
    uba.loc[uba.Fueltype.str.contains('Erdgas'), 'Fueltype'] = 'Natural Gas'
    uba.loc[uba.Fueltype.str.contains('HEL'), 'Fueltype'] = 'Oil'
    uba.Fueltype = uba.Fueltype.replace({u'Biomasse':'Bioenergy',
                                         u'Gichtgas':'Other',
                                         u'HS':'Oil',
                                         u'Konvertergas':'Other',
                                         u'Licht':'Solar',
                                         u'Raffineriegas':'Other',
                                         u'Uran':'Nuclear',
                                         u'Wasser':'Hydro',
                                         u'\xd6lr\xfcckstand':'Oil'})
    uba.Name.replace([r'(?i)oe', r'(?i)ue'], [u'ö', u'ü'], regex=True, inplace=True)
    if prune_wind:
        uba = uba.loc[lambda x: x.Fueltype!='Wind']
    if prune_solar:
        uba = uba.loc[lambda x: x.Fueltype!='Solar']
    uba = (uba.reindex(columns=target_columns()).pipe(scale_to_net_capacities,
                  (not data_config['UBA']['net_capacity'])))
    return uba

data_config['UBA'] = {'read_function': UBA,
           'clean_single_kwargs': dict(aggregate_powerplant_units=False),
           'net_capacity':False, 'reliability_score':2}


def BNETZA(header=9, sheet_name='Gesamtkraftwerksliste BNetzA', prune_wind=True, prune_solar=True,
           raw=False):
    """
    Returns the database put together by Germany's 'Federal Network Agency'
    (dt. 'Bundesnetzagentur' (BNetzA)). The user has to download the database from:
    ``https://www.bundesnetzagentur.de/DE/Sachgebiete/ElektrizitaetundGas/
    Unternehmen_Institutionen/Versorgungssicherheit/Erzeugungskapazitaeten/
    Kraftwerksliste/kraftwerksliste-node.html``
    and has to place it into the ``data/In`` folder.

    Parameters:
    -----------
        header : int, Default 9
            The zero-indexed row in which the column headings are found.
    """
    filename = 'Kraftwerksliste_2017_2.xlsx'
    bnetza = pd.read_excel(_data_in(filename), header=header, sheet_name=sheet_name,
                           encoding='utf-8')
    if raw:
        return bnetza
    bnetza = bnetza.rename(columns={
            u'Kraftwerksnummer Bundesnetzagentur': 'projectID',
            u'Kraftwerksname': 'Name',
            u'Netto-Nennleistung (elektrische Wirkleistung) in MW': 'Capacity',
            u'Wärmeauskopplung (KWK)\n(ja/nein)':'Set',
            u'Ort\n(Standort Kraftwerk)':'Ort',
            (u'Auswertung\nEnergieträger (Zuordnung zu einem Hauptenergieträger '
             u'bei Mehreren Energieträgern)'):'Fueltype',
            (u'Kraftwerksstatus \n(in Betrieb/\nvorläufig stillgelegt/\nsaisonale '
             u'Konservierung\nGesetzlich an Stilllegung gehindert/\nSonderfall)'):'Status',
            (u'Aufnahme der kommerziellen Stromerzeugung der derzeit in Betrieb '
             u'befindlichen Erzeugungseinheit\n(Jahr)'):'YearCommissioned',
             u'PLZ\n(Standort Kraftwerk)':'PLZ'})
    # If BNetzA-Name is empty replace by company, if this is empty by city.
    from .heuristics import PLZ_to_LatLon_map
    bnetza['lon'] = bnetza.PLZ.map(PLZ_to_LatLon_map()['lon'])
    bnetza['lat'] = bnetza.PLZ.map(PLZ_to_LatLon_map()['lat'])
    bnetza.loc[bnetza.Name.str.len().fillna(0.0)<=4, 'Name'] =\
        bnetza.loc[bnetza.Name.str.len().fillna(0.0)<=4, 'Unternehmen'] + ' ' +\
        bnetza.loc[bnetza.Name.str.len().fillna(0.0)<=4, 'Name'].fillna('')
    bnetza.Name.fillna(bnetza.Ort, inplace=True)
    add_location_b = bnetza[bnetza.Ort.notnull()].apply(lambda ds: (ds['Ort'] not in ds['Name'])
                                            and (text.title(ds['Ort']) not in ds['Name']), axis=1)
    bnetza.YearCommissioned = bnetza.YearCommissioned.astype(text).str.replace(
                    "[^0-9.]", " ").str.split(' ').str[0].replace('', np.nan).astype(float)
    bnetza.loc[bnetza.Ort.notnull() & add_location_b, 'Name'] =  (
                bnetza.loc[bnetza.Ort.notnull() & add_location_b,'Ort'] + ' ' +
                bnetza.loc[bnetza.Ort.notnull() & add_location_b,'Name'])
    bnetza.Name.replace('\s+', ' ', regex=True, inplace=True)
    # Filter by Status
    pattern = '|'.join(['.*(?i)betrieb', '.*(?i)gehindert', '(?i)vorl.*ufig.*',
                        'Sicherheitsbereitschaft', 'Sonderfall'])
    bnetza = (bnetza.loc[bnetza.Status.str.contains(pattern, regex=True, case=False)]
                    .loc[lambda df: df.projectID.notna()])
    # Technologies
    bnetza.Blockname.replace(
            to_replace=['.*(GT|gasturbine).*', '.*(DT|HKW|(?i)dampfturbine|(?i)heizkraftwerk).*', '.*GuD.*'],
            value=['OCGT', 'Steam Turbine', 'CCGT'], regex=True, inplace=True)
    bnetza = gather_technology_info(bnetza, search_col=['Name', 'Fueltype', 'Blockname'])
    bnetza.loc[bnetza.Fueltype.str.contains('Onshore', case=False), 'Technology'] = 'Onshore'
    bnetza.loc[bnetza.Fueltype.str.contains('Offshore', case=False), 'Technology'] = 'Offshore'
    bnetza.loc[bnetza.Fueltype.str.contains('solare', case=False), 'Technology'] = 'PV'
    bnetza.loc[bnetza.Fueltype.str.contains('Laufwasser', case=False), 'Technology'] = 'Run-Of-River'
    bnetza.loc[bnetza.Fueltype.str.contains('Speicherwasser', case=False), 'Technology'] = 'Reservoir'
    bnetza.loc[bnetza.Fueltype==u'Pumpspeicher', 'Technology'] = 'Pumped Storage'
    # Fueltypes
    bnetza.Fueltype.replace(
            to_replace=['(.*(?i)wasser.*|Pump.*)', 'Erdgas', 'Steinkohle', 'Braunkohle',
                        'Wind.*', 'Solar.*', '.*(?i)energietr.*ger.*\n.*', 'Kern.*',
                        'Mineral.l.*', 'Biom.*', '.*(?i)(e|r|n)gas', 'Geoth.*', 'Abfall'],
            value=['Hydro', 'Natural Gas', 'Hard Coal', 'Lignite', 'Wind', 'Solar', 'Other',
                   'Nuclear', 'Oil', 'Bioenergy', 'Other', 'Geothermal', 'Waste'],
            regex=True, inplace=True)
    if prune_wind:
        bnetza = bnetza.loc[lambda x: x.Fueltype!='Wind']
    if prune_solar:
        bnetza = bnetza.loc[lambda x: x.Fueltype!='Solar']
    # Filter by country
    bnetza = bnetza[~bnetza.Bundesland.isin([u'Österreich', 'Schweiz', 'Luxemburg'])]
    bnetza.loc[:, 'Country'] = 'Germany'
    # Remaining columns
    bnetza.loc[:, 'File'] = filename
    bnetza.loc[:, 'Set'] = bnetza.Set.fillna('Nein').str.title().replace({u'Ja':'CHP',u'Nein':'PP'})
    bnetza = (bnetza.reindex(columns=target_columns()).pipe(scale_to_net_capacities,
                  (not data_config['BNETZA']['net_capacity'])))
    return bnetza

data_config['BNETZA'] = {'read_function': BNETZA, 'net_capacity':True,
            'reliability_score':3}


def OPSD_VRE():
    """
    Return standardized OPSD (Open Power Systems Data) renewables (VRE)
    database with target column names and fueltypes.

    This sqlite database is very big and therefore not part of the package.
    It needs to be obtained here: http://data.open-power-system-data.org/renewable_power_plants/

    """
    def read_opsd_res(country):
        import pandas as pd
        import sqlite3
        db = sqlite3.connect(_data_in('renewable_power_plants.sqlite'))
        if country == 'CH':
            cur = db.execute(
            "SELECT"
            "   substr(commissioning_date,1,4), "
            "   energy_source_level_2, technology, electrical_capacity, lat, lon "
            "FROM"
            "   renewable_power_plants_CH "
            )
        elif country == 'DE':
            cur = db.execute(
            "SELECT"
            "   substr(commissioning_date,1,4), "
            "   energy_source_level_2, technology, electrical_capacity, lat, lon "
            "FROM"
            "   renewable_power_plants_DE "
#            "WHERE"
#            "   (DATE(substr(decommissioning_date,1,4)||substr(decommissioning_date,6,2)|| "
#            "   substr(decommissioning_date,9,2)) > DATE(20153112)) OR decommissioning_date=='NaT'"
#            "AND NOT"
#            "   comment LIKE '%R_%'"
            )
        elif country == 'DK':
            cur = db.execute(
            "SELECT"
            "   substr(commissioning_date,1,4), "
            "   energy_source_level_2, technology, electrical_capacity, lat, lon "
            "FROM"
            "   renewable_power_plants_DK "
            )
        else:
            raise NotImplementedError("The country '{0}' is not supported yet.".format(country))

        df = pd.DataFrame(cur.fetchall(),
                          columns=["YearCommissioned", "Fueltype", "Technology",
                                   "Capacity", "lat", "lon"])
        df.loc[:, 'Country'] = pycountry.countries.get(alpha_2=country).name
        df.loc[:, 'projectID'] = pd.Series(['OPSD-VRE_{}_{}'.format(country,i) for i in df.index])
        return df

    df = pd.concat((read_opsd_res(r) for r in ['DE','DK','CH']), ignore_index=True)
    df.loc[:, 'Country'] = df.Country.str.title()
    df.loc[:, 'File'] = 'renewable_power_plants.sqlite'
    df.loc[:, 'Set'] = 'PP'
    df = df.replace({'NaT':np.NaN,
                     None:np.NaN,
                     '':np.NaN})
    for col in ['YearCommissioned', 'Capacity', 'lat', 'lon']:
        df.loc[:, col] = df[col].astype(np.float)
    d = {u'Connected unit':'PV',
         u'Integrated unit':'PV',
         u'Photovoltaics':'PV',
         u'Photovoltaics ground':'PV',
         u'Stand alone unit':'PV',
         u'Onshore wind energy':'Onshore',
         u'Offshore wind energy':'Offshore'}
    df.Technology.replace(d, inplace=True)
    return df


def IRENA_stats():
    """
    Reads the IRENA Capacity Statistics 2017 Database
    """
    # Read the raw dataset
    df = pd.read_csv(_data_in('IRENA_CapacityStatistics2017.csv'), encoding='utf-8')
    # "Unpivot"
    df = pd.melt(df, id_vars=['Indicator', 'Technology', 'Country'], var_name='Year',
                 value_vars=[text(i) for i in range(2000,2017,1)], value_name='Capacity')
    # Drop empty
    df.dropna(axis=0, subset=['Capacity'], inplace=True)
    # Drop generations
    df = df[df.Indicator=='Electricity capacity (MW)']
    df.drop('Indicator', axis=1, inplace=True)
    # Drop countries out of scope
    df.Country.replace({'Czechia':u'Czech Republic',
                        'UK':u'United Kingdom'}, inplace=True)
    df = df[df.Country.isin(target_countries())]
    # Convert to numeric
    df.Year = df.Year.astype(int)
    df.Capacity = df.Capacity.str.strip().str.replace(' ','').astype(float)
    # Handle Fueltypes and Technologies
    d = {u'Bagasse':'Bioenergy',
         u'Biogas':'Bioenergy',
         u'Concentrated solar power':'Solar',
         u'Geothermal':'Geothermal',
         u'Hydro 1-10 MW':'Hydro',
         u'Hydro 10+ MW':'Hydro',
         u'Hydro <1 MW':'Hydro',
         u'Liquid biofuels':'Bioenergy',
         u'Marine':'Hydro',
         u'Mixed and pumped storage':'Hydro',
         u'Offshore wind energy':'Wind',
         u'Onshore wind energy':'Wind',
         u'Other solid biofuels':'Bioenergy',
         u'Renewable municipal waste':'Waste',
         u'Solar photovoltaic':'Solar'}
    df.loc[:,'Fueltype'] = df.Technology.map(d)
    d = {u'Concentrated solar power':'CSP',
         u'Solar photovoltaic':'PV',
         u'Onshore wind energy':'Onshore',
         u'Offshore wind energy':'Offshore'}
    df.Technology.replace(d, inplace=True)
    df.loc[:,'Set'] = 'PP'
    return df.reset_index(drop=True)<|MERGE_RESOLUTION|>--- conflicted
+++ resolved
@@ -305,7 +305,6 @@
     return entsoedata
 
 
-<<<<<<< HEAD
 def Capacity_stats_factsheet():
     df = pd.read_csv(_data_in('entsoe_factsheet.csv'), encoding='utf-8')
     return (df.replace(dict(Country={'Czechia':'Czech Republic'}))
@@ -313,9 +312,6 @@
                                       'Biomass':'Bioenergy'})))
 
 
-
-=======
->>>>>>> aca58ba5
 def WRI(raw=False, filter_other_dbs=True):
     if raw:
         return pd.read_csv(_data_in('global_power_plant_database.csv'))
