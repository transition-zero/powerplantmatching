# -*- coding: utf-8 -*-
# Copyright 2015-2016 Fabian Hofmann (FIAS), Jonas Hoersch (FIAS)

# This program is free software; you can redistribute it and/or
# modify it under the terms of the GNU General Public License as
# published by the Free Software Foundation; either version 3 of the
# License, or (at your option) any later version.

# This program is distributed in the hope that it will be useful,
# but WITHOUT ANY WARRANTY; without even the implied warranty of
# MERCHANTABILITY or FITNESS FOR A PARTICULAR PURPOSE.  See the
# GNU General Public License for more details.

# You should have received a copy of the GNU General Public License
# along with this program.  If not, see <http://www.gnu.org/licenses/>.
"""
Functions to modify and adjust power plant datasets
"""

from __future__ import absolute_import, print_function
import pandas as pd
import numpy as np
from .utils import lookup, _data_in, to_list_if_string
from .config import get_config
from .cleaning import (aggregate_units, clean_technology)
import logging
from six import iteritems
logger = logging.getLogger(__name__)


def extend_by_non_matched(df, extend_by, label=None, fueltypes=None,
                          countries=None, aggregate_added_data=True,
                          config=None, **aggkwargs):
    """
    Returns the matched dataframe with additional entries of non-matched
    powerplants of a reliable source.

    Parameters
    ----------
    df : Pandas.DataFrame
        Already matched dataset which should be extended
    extend_by : pd.DataFrame | str
        Database which is partially included in the matched dataset, but
        which should be included totally. If str is passed, is will be used
        to call the corresponding data from data.py
    label : str
        Column name of the additional database within the matched dataset, this
        string is used if the columns of the additional database do not
        correspond to the ones of the dataset
    """
    from .data import data_config

    if config is None:
        config = get_config()

    if isinstance(extend_by, str):
        label = extend_by
        extend_by = data_config[label]['read_function']()

    if df.columns.nlevels > 1:
        included_ids = df['projectID', label].dropna().sum()
    else:
<<<<<<< HEAD
        included_ids = (df.projectID
                        .dropna().map(lambda d: d.get(label)).dropna().sum())
=======
        included_ids = (df.projectID.dropna().map(lambda d: d.get(label))
                          .dropna().sum())
>>>>>>> 290535a7

    extend_by = extend_by.loc[~ extend_by.projectID.isin(included_ids)]

    if fueltypes is not None:
        extend_by = extend_by[extend_by.Fueltype.isin(
                to_list_if_string(fueltypes))]
    if countries is not None:
        extend_by = extend_by[extend_by.Country.isin(
                to_list_if_string(countries))]

    if aggregate_added_data:
        extend_by = aggregate_units(extend_by, dataset_name=label,
                                    config=config, **aggkwargs)
        extend_by = extend_by.assign(
                projectID=extend_by.projectID.map(lambda x: {label: x}))
    else:
        extend_by = extend_by.assign(
                projectID=extend_by.projectID.map(lambda x: {label: [x]}))

    if df.columns.nlevels > 1:
        return df.append(
                pd.concat([extend_by], keys=[label], axis=1)
                .swaplevel(axis=1)
                .reindex(columns=df.columns), ignore_index=True)
    else:
        return df.append(extend_by.reindex(columns=df.columns),
                         ignore_index=True)


def rescale_capacities_to_country_totals(df, fueltypes):
    """
    Returns a extra column 'Scaled Capacity' with an up or down scaled capacity
    in order to match the statistics of the ENTSOe country totals. For every
    country the information about the total capacity of each fueltype is given.
    The scaling factor is determined by the ratio of the aggregated capacity of
    the fueltype within each coutry and the ENTSOe statistics about the
    fueltype capacity total within each country.

    Parameters
    ----------
    df : Pandas.DataFrame
        Data set that should be modified
    fueltype : str or list of strings
        fueltype that should be scaled
    """
    from .data import Capacity_stats
    df = df.copy()
    if isinstance(fueltypes, str):
        fueltypes = [fueltypes]
    stats_df = lookup(df).loc[fueltypes]
    stats_entsoe = lookup(Capacity_stats()).loc[fueltypes]
    if ((stats_df == 0) & (stats_entsoe != 0)).any().any():
        print('Could not scale powerplants in the countries %s because of no \
              occurring power plants in these countries' %
              stats_df.loc[:, ((stats_df == 0) & (stats_entsoe != 0)).any()]
                      .columns.tolist())
    ratio = (stats_entsoe/stats_df).fillna(1)
    df.loc[:, 'Scaled Capacity'] = df.loc[:, 'Capacity']
    for country in ratio:
        for fueltype in fueltypes:
            df.loc[(df.Country == country) & (df.Fueltype == fueltype),
                   'Scaled Capacity'] *= ratio.loc[fueltype, country]
    return df


def fill_missing_duration(df):
    mean_duration = df[df.Set == 'Store'].groupby('Fueltype').Duration.mean()
    for store in mean_duration.index:
        df.loc[(df['Set'] == 'Store') & (df['Fueltype'] == store),
               'Duration'] = mean_duration.at[store]
    return df


def extend_by_VRE(df, base_year, prune_beyond=True):
    """
    Extends a given reduced dataframe by externally given VREs.

    Parameters
    ----------
    df : pandas.DataFrame
        The dataframe to be extended
    base_year : int
        Needed for deriving cohorts from IRENA's capacity statistics

    Returns
    -------
    df : pd.DataFrame
         Extended dataframe
    """
    from .data import IRENA_stats, OPSD_VRE
    df = df.copy()
    # Drop Solar (except CSP), Wind and Bioenergy which are to be replaced
    df = df[~(((df.Fueltype == 'Solar') & (df.Technology != 'CSP')) |
              (df.Fueltype == 'Wind') | (df.Fueltype == 'Bioenergy'))]
    cols = df.columns
    # Take CH, DE, DK values from OPSD
    logger.info('Read OPSD_VRE dataframe...')
    vre_CH_DE_DK = OPSD_VRE().loc[lambda x: x.Fueltype.isin(['Solar', 'Wind',
                                                             'Bioenergy'])]
    vre_DK = vre_CH_DE_DK[vre_CH_DE_DK.Country == 'Denmark']
    vre_CH_DE = vre_CH_DE_DK[vre_CH_DE_DK.Country != 'Denmark']
    logger.info('Aggregate CH+DE by commyear')
    vre_CH_DE = aggregate_VRE_by_commyear(vre_CH_DE)
    vre_CH_DE.loc[:, 'File'] = 'renewable_power_plants.sqlite'
    # Take other countries from IRENA stats without:
    # DE, DK_Wind+Solar+Hydro, CH_Bioenergy
    logger.info('Read IRENA_stats dataframe...')
    vre = IRENA_stats().loc[lambda x: x.Fueltype.isin(['Solar', 'Wind',
                                                       'Bioenergy'])]
    vre = vre[~(vre.Country == 'Germany')]
    vre = vre[~((vre.Country == 'Denmark') & ((vre.Fueltype == 'Wind') |
                (vre.Fueltype == 'Solar') | (vre.Fueltype == 'Hydro')))]
    vre = vre[~((vre.Country == 'Switzerland') &
                (vre.Fueltype == 'Bioenergy'))]
    # Drop IRENA's CSP. This data seems to be outdated!
    vre = vre[~(vre.Technology == 'CSP')]
    vre = derive_vintage_cohorts_from_statistics(vre, base_year=base_year)
    vre.loc[:, 'File'] = 'IRENA_CapacityStatistics2017.csv'
    # Concatenate
    logger.info('Concatenate...')
    cc = pd.concat([df, vre_DK, vre_CH_DE, vre], ignore_index=True)
    cc = cc.loc[:, cols]
    if prune_beyond:
        cc = cc[(cc.YearCommissioned <= base_year) |
                (cc.YearCommissioned.isnull())]
    cc.reset_index(drop=True, inplace=True)
    return cc


def average_empty_commyears(df):
    """
    Fills the empty commissioning years with averages.
    """
    df = df.copy()
    # 1st try: Fill with both country- and fueltypespecific averages
    df.YearCommissioned.fillna(df.groupby(['Country', 'Fueltype'])
                                 .YearCommissioned
                                 .transform('mean'), inplace=True)
    # 2nd try: Fill remaining with only fueltype-specific average
    df.YearCommissioned.fillna(df.groupby(['Fueltype']).YearCommissioned
                                 .transform('mean'), inplace=True)
    # 3rd try: Fill remaining with only country-specific average
    df.YearCommissioned.fillna(df.groupby(['Country']).YearCommissioned
                                 .transform('mean'), inplace=True)
    if df.YearCommissioned.isnull().any():
        count = len(df[df.YearCommissioned.isnull()])
        raise(ValueError('''There are still *{0}* empty values for
                            'YearCommissioned' in the DataFrame. These should
                            be either be filled manually or dropped to
                            continue.'''.format(count)))
    df.loc[:, 'YearCommissioned'] = df.YearCommissioned.astype(int)
    df.Retrofit.fillna(df.YearCommissioned.astype(int), inplace=True)
    return df


def aggregate_VRE_by_commyear(df, target_fueltypes=None, agg_geo_by=None):
    """
    Aggregate the vast number of VRE (e.g. vom data.OPSD_VRE()) units to one
    specific (Fueltype + Technology) cohorte per commissioning year.

    Parameters
    ----------
    df : pd.DataFrame
        DataFrame containing the data to aggregate
    target_fueltypes : list
        list of fueltypes to be aggregated (Others are cutted!)
    agg_by_geo : str
        How to deal with lat/lon positions. Allowed:
            NoneType : Do not show geoposition at all
            'mean'   : Average geoposition
            'wm'     : Average geoposition weighted by capacity
    """
    df = df.copy()
    if agg_geo_by is None:
        f = {'Capacity': ['sum']}
    elif agg_geo_by == 'mean':
        f = {'Capacity': ['sum'], 'lat': ['mean'], 'lon': ['mean']}
    elif agg_geo_by == 'wm':
        # TODO: This does not work yet, when NaNs are in lat/lon columns.
        wm = lambda x: np.average(x, weights=df.loc[x.index, 'Capacity'])
        f = {'Capacity': ['sum'],
             'lat': {'weighted mean': wm},
             'lon': {'weighted mean': wm}}
    else:
        raise TypeError("Value given for `agg_geo_by` is '{}' but must be either \
                        'NoneType' or 'mean' or 'wm'.".format(agg_geo_by))

    if target_fueltypes is None:
        target_fueltypes = ['Wind', 'Solar', 'Bioenergy']
    df = df[df.Fueltype.isin(target_fueltypes)]
    df = average_empty_commyears(df)
    df.Technology.fillna('-', inplace=True)
    df = (df.groupby(['Country', 'YearCommissioned', 'Fueltype', 'Technology'])
            .agg(f).reset_index().replace({'-': np.NaN}))
    df.columns = df.columns.droplevel(level=1)
    return df.assign(Set='PP',
                     Retrofit=df.YearCommissioned)


def derive_vintage_cohorts_from_statistics(df, base_year=2015, config=None):
    """
    This function assumes an age-distribution for given capacity statistics
    and returns a df, containing how much of capacity has been built for every
    year.
    """
    def setInitial_Flat(mat, df, life):
        y_start = df.index[0]
        height_flat = float(df.loc[y_start].Capacity) / life
        for y in range(int(mat.index[0]), y_start+1):
            y_end = min(y+life-1, mat.columns[-1])
            mat.loc[y, y:y_end] = height_flat
        return mat

    def setInitial_Triangle(mat, df, life):
        y_start = df.index[0]
        years = range(y_start-life+1, y_start+1)
        height_flat = float(df.loc[y_start].Capacity) / life
        # decrement per period, 'slope' of the triangle
        decr = 2.0*height_flat/life
        # height of triangle at right side
        height_tri = 2.0*height_flat - decr/2.0
        series = [(height_tri - i*decr) for i in range(0, life)][::-1]
        dic = dict(zip(years, series))           # create dictionary
        for y in range(int(mat.index[0]), y_start+1):
            y_end = min(y+life-1, mat.columns[-1])
            mat.loc[y, y:y_end] = dic[y]
        return mat

    def setHistorical(mat, df, life):
        # Base year was already handled in setInitial()->Start one year later.
        year = df.index[1]
        while year <= df.index.max():
            if year in df.index:
                addition = df.loc[year].Capacity - mat.loc[:, year].sum()
                if addition >= 0:
                    mat.loc[year, year:year+life-1] = addition
                else:
                    mat.loc[year, year:year+life-1] = 0
                    mat = reduceVintages(addition, mat, life, year)
            else:
                mat.loc[year, year:year+life-1] = 0
            year += 1
        return mat

    def reduceVintages(addition, mat, life, y_pres):
        for year in mat.index:
            val_rem = float(mat.loc[year, y_pres])
#            print ('In year %i are %.2f units left from year %i, while '
#                   'addition delta is %.2f' % (y_pres, val_rem, year,
#                                               addition))
            if val_rem > 0:
                if abs(addition) > val_rem:
                    mat.loc[year, y_pres:year+life-1] = 0
                    addition += val_rem
                else:
                    mat.loc[year, y_pres:year+life-1] = val_rem + addition
                    break
        return mat

    if config is None:
        config = get_config()

    dfe = pd.DataFrame(columns=df.columns)
    for c, df_country in df.groupby(['Country']):
        for tech, dfs in df_country.groupby(['Technology']):
            dfs.set_index('Year', drop=False, inplace=True)
            y_start = dfs.index[0]
            y_end = dfs.index[-1]
            life = config['fuel_to_lifetime'][dfs.Fueltype.iloc[0]]
            mat = (pd.DataFrame(columns=range(y_start-life+1, y_end+life),
                                index=range(y_start-life+1, y_end))
                     .astype(np.float))
            if dfs.Fueltype.iloc[0] in ['Solar', 'Wind', 'Bioenergy',
                                        'Geothermal']:
                mat = setInitial_Triangle(mat, dfs, life)
            else:
                mat = setInitial_Flat(mat, dfs, life)
            if y_end > y_start:
                mat = setHistorical(mat, dfs, life)
            add = pd.DataFrame(columns=dfs.columns)
            add.Capacity = list(mat.loc[:, base_year])
            add.Year = mat.index.tolist()
            add.Technology = tech
            add.Country = c
            add.Fueltype = dfs.Fueltype.iloc[0]
            add.Set = dfs.Set.iloc[0]
            dfe = pd.concat([dfe, add[add.Capacity > 0.0]], ignore_index=True)
    dfe.Year = dfe.Year.apply(pd.to_numeric)
    dfe.rename(columns={'Year': 'YearCommissioned'}, inplace=True)
    dfe = dfe.assign(Retrofit=dfe.YearCommissioned)
    return dfe[~np.isclose(dfe.Capacity, 0)]


def manual_corrections(df):
    """
    Here, manual corrections are being processed which are not (yet) solved by
    the data mending, matching or reducing algorithms.
    """
    # Filter matches based only on GEO & CARMA unless they are in 4 countries
    df = (df[lambda x: x.projectID.apply(lambda p: p.keys() not in
                                         [['GEO', 'CARMA'], ['CARMA', 'GEO']])
             | df.Country.isin(['Croatia', 'Czech Republic', 'Estonia',
                                'Luxembourg'])
             | df.Name.isin(['Grafenrheinfeld'])])

    # German CAES plant Huntorf
    df.loc[df.Name.str.contains('huntorf', case=False).fillna(False),
           'Technology'] = 'CAES'

    # Czech Lignite underrepresented, extend by missing WEPP records
    df = extend_by_non_matched(df, 'WEPP', fueltypes='Lignite',
                               countries='Czech Republic',
                               use_saved_aggregation=True)

    # Polish plant Kozienice Block 11 not yet online in 2015 and 2016
    df.loc[lambda x: (x.Name == 'Kozienice'), 'Capacity'] = 2820
    return df


def set_denmark_region_id(df):
    """
    Used to set the Region column to DKE/DKW (East/West) for electricity models
    based on lat,lon-coordinates and a heuristic for unknowns.
    """
    if 'Region' not in df:
        pos = [i for i, x in enumerate(df.columns) if x == 'Country'][0]
        df.insert(pos+1, 'Region', np.nan)
    else:
        if ('DKE' in set(df.Region)) | ('DKW' in set(df.Region)):
            return df
        df.loc[(df.Country == 'Denmark'), 'Region'] = np.nan
    # TODO: This does not work yet.
        # import geopandas as gpd
        # df = gpd.read_file('/tmp/ne_10m_admin_0_countries/')
        # df = df.query("ISO_A2 != '-99'").set_index('ISO_A2')
        # Point(9, 52).within(df.loc['DE', 'geometry'])
    # Workaround:
    df.loc[(df.Country == 'Denmark') & (df.lon >= 10.96), 'Region'] = 'DKE'
    df.loc[(df.Country == 'Denmark') & (df.lon < 10.96), 'Region'] = 'DKW'
    df.loc[df.Name.str.contains('Jegerspris', case=False).fillna(False),
           'Region'] = 'DKE'
    df.loc[df.Name.str.contains('Jetsmark', case=False).fillna(False),
           'Region'] = 'DKW'
    df.loc[df.Name.str.contains('Fellinggard', case=False).fillna(False),
           'Region'] = 'DKW'
    # Copy the remaining ones without Region and handle in copy
    dk_o = (df.loc[(df.Country == 'Denmark') & (df.Region.isnull())]
              .reset_index(drop=True))
    dk_o.loc[:, 'Capacity'] *= 0.5
    dk_o.loc[:, 'Region'] = 'DKE'
    # Handle remaining in df
    df.loc[(df.Country == 'Denmark') & (df.Region.isnull()), 'Capacity'] *= 0.5
    df.loc[(df.Country == 'Denmark') & (df.Region.isnull()), 'Region'] = 'DKW'
    # Concat
    df = pd.concat([df, dk_o], ignore_index=True)
    return df


def remove_oversea_areas(df, lat=[36, 72], lon=[-10.6, 31]):
    """
    Remove plants outside continental Europe such as the Canarian Islands etc.
    """
    df = df.loc[(df.lat.isnull() | df.lon.isnull()) |
                ((df.lat >= lat[0]) & (df.lat <= lat[1]) &
                 (df.lon >= lon[0]) & (df.lon <= lon[1]))]
    return df


def gross_to_net_factors(reference='opsd', aggfunc='median',
                         return_entire_data=False):
    """
    """
    if reference == 'opsd':
        from .data import OPSD
        reference = OPSD(rawDE=True)
    df = reference.copy()
    df = df[df.capacity_gross_uba.notnull() & df.capacity_net_bnetza.notnull()]
    df.loc[:, 'ratio'] = df.capacity_net_bnetza / df.capacity_gross_uba
    df = df[df.ratio <= 1.0]  # drop obvious data errors
    if return_entire_data:
        return df
    else:
        df.energy_source_level_2.fillna(value=df.fuel, inplace=True)
        df.replace(dict(energy_source_level_2={
                'Biomass and biogas': 'Bioenergy',
                'Fossil fuels': 'Other',
                'Mixed fossil fuels': 'Other',
                'Natural gas': 'Natural Gas',
                'Non-renewable waste': 'Waste',
                'Other bioenergy and renewable waste': 'Bioenergy',
                'Other or unspecified energy sources': 'Other',
                'Other fossil fuels': 'Other',
                'Other fuels': 'Other'}), inplace=True)
        df.rename(columns={'technology': 'Technology'}, inplace=True)
        df = (clean_technology(df)
              .assign(energy_source_level_2=lambda df:
                      df.energy_source_level_2.str.title()))
        ratios = df.groupby(['energy_source_level_2',
                             'Technology']).ratio.mean()
        return ratios


def scale_to_net_capacities(df, is_gross=True, catch_all=True):
    if is_gross:
        factors = gross_to_net_factors()
        for ftype, tech in factors.index.get_values():
            df.loc[(df.Fueltype == ftype) & (df.Technology == tech),
                   'Capacity'] *= factors.loc[(ftype, tech)]
        if catch_all:
            for ftype in factors.index.levels[0]:
                techs = factors.loc[ftype].index.tolist()
                df.loc[(df.Fueltype == ftype) & (~df.Technology.isin(techs)),
                       'Capacity'] *= factors.loc[ftype].mean()
        return df
    else:
        return df


def PLZ_to_LatLon_map():
    return pd.read_csv(_data_in('PLZ_Coords_map.csv'), index_col='PLZ')


def set_known_retire_years(df):
    """
    Integrate known retire years, e.g. for German nuclear plants with fixed
    decommissioning dates.
    """

    if 'YearRetire' not in df:
        df['YearRetire'] = np.nan

    YearRetire = {
        'Grafenrheinfeld': 2015,
        'Philippsburg': 2019,
        'Brokdorf': 2021,
        'Grohnde': 2021,
        'Gundremmingen': 2021,
        'Emsland': 2022,
        'Isar': 2022,
        'Neckarwestheim': 2022
    }

    ppl_de_nuc = pd.DataFrame(df.loc[(df.Country == 'Germany') &
                                     (df.Fueltype == 'Nuclear'),
                                     ['Name', 'YearRetire']])
    for name, year in iteritems(YearRetire):
        name_match_b = ppl_de_nuc.Name.str.contains(name, case=False, na=False)
        if name_match_b.any():
            ppl_de_nuc.loc[name_match_b, 'YearRetire'] = year
        else:
            logger.warn("'{}' was not found in given DataFrame.".format(name))
    df.loc[ppl_de_nuc.index, 'YearRetire'] = ppl_de_nuc['YearRetire']
    return df<|MERGE_RESOLUTION|>--- conflicted
+++ resolved
@@ -60,13 +60,8 @@
     if df.columns.nlevels > 1:
         included_ids = df['projectID', label].dropna().sum()
     else:
-<<<<<<< HEAD
-        included_ids = (df.projectID
-                        .dropna().map(lambda d: d.get(label)).dropna().sum())
-=======
         included_ids = (df.projectID.dropna().map(lambda d: d.get(label))
                           .dropna().sum())
->>>>>>> 290535a7
 
     extend_by = extend_by.loc[~ extend_by.projectID.isin(included_ids)]
 
