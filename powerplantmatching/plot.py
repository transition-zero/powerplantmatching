# -*- coding: utf-8 -*-
## Copyright 2015-2016 Fabian Gotzens (FZJ)

## This program is free software; you can redistribute it and/or
## modify it under the terms of the GNU General Public License as
## published by the Free Software Foundation; either version 3 of the
## License, or (at your option) any later version.

## This program is distributed in the hope that it will be useful,
## but WITHOUT ANY WARRANTY; without even the implied warranty of
## MERCHANTABILITY or FITNESS FOR A PARTICULAR PURPOSE.  See the
## GNU General Public License for more details.

## You should have received a copy of the GNU General Public License
## along with this program.  If not, see <http://www.gnu.org/licenses/>.
import numpy as np
import pandas as pd
import collections
import matplotlib.pyplot as plt
import matplotlib.patches as mpatches
from mpl_toolkits.basemap import Basemap
from matplotlib.patches import Circle, Ellipse
from matplotlib.legend_handler import HandlerPatch
from matplotlib import rcParams, cycler
from matplotlib.lines import Line2D
import seaborn as sns

from .config import fueltype_to_life, fueltype_to_color
from .cleaning import clean_single
from .data import CARMA, ENTSOE, Capacity_stats, ESE, GEO, OPSD, WEPP, WRI
from .collection import (Carma_ENTSOE_ESE_GEO_OPSD_WEPP_WRI_matched_reduced_VRE,
                         Carma_ENTSOE_ESE_GEO_OPSD_WEPP_WRI_matched_reduced,
                         Carma_ENTSOE_ESE_GEO_OPSD_WRI_matched_reduced_VRE,
                         Carma_ENTSOE_ESE_GEO_OPSD_WRI_matched_reduced)
from .utils import lookup, set_uncommon_fueltypes_to_other, tech_colors2


def Show_all_plots():
    bar_comparison_single_matched()
    comparison_1dim(by='Country')
    comparison_1dim(by='Fueltype')
    return


def powerplant_map(df, **kwargs):
    figsize = kwargs.get('figsize', (7,5))
    with sns.axes_style('darkgrid'):
        df = set_uncommon_fueltypes_to_other(df)
        shown_fueltypes = ['Hydro', 'Natural Gas', 'Nuclear', 'Hard Coal', 'Lignite', 'Oil']
        df = df[df.Fueltype.isin(shown_fueltypes) & df.lat.notnull()]
        fig, ax = plt.subplots(figsize=figsize)

        scale = 5e1

        ax.scatter(df.lon, df.lat, s=df.Capacity/scale, c=df.Fueltype.map(tech_colors2))

        ax.set_xlabel('')
        ax.set_ylabel('')
        draw_basemap()
        ax.set_xlim(-13, 34)
        ax.set_ylim(35, 71.65648314)
        ax.set_axis_bgcolor('white')
        fig.tight_layout(pad=0.5)

        legendcols = pd.Series(tech_colors2).reindex(shown_fueltypes)
        handles = sum(legendcols.apply(lambda x :
            make_legend_circles_for([10.], scale=scale, facecolor=x)).tolist(), [])
        fig.legend(handles, legendcols.index,
                   handler_map=make_handler_map_to_scale_circles_as_in(ax),
                   ncol=3, loc="upper left", frameon=False, fontsize=11)
        return fig, ax


def bar_comparison_single_matched(df=None, include_WEPP=True, cleaned=True,
                                  use_saved_aggregation=True, figsize=(9,5),
                                  exclude=['Geothermal','Solar','Wind']):
    """
    Plots two bar charts for comparison
    1.) Fueltypes on x-axis and capacity on y-axis, categorized by originating database.
    2.) Fueltypes on x-axis and capacity on y-axis, matched database
    """
    if df is None:
        if include_WEPP:
            df = (Carma_ENTSOE_ESE_GEO_OPSD_WEPP_WRI_matched_reduced()
                  .loc[lambda x:  ~x.Fueltype.isin(exclude)])
        else:
            df = (Carma_ENTSOE_ESE_GEO_OPSD_WRI_matched_reduced()
                  .loc[lambda x:  ~x.Fueltype.isin(exclude)])

    if cleaned:
        carma = clean_single(CARMA(), dataset_name='CARMA', use_saved_aggregation=use_saved_aggregation)
        entsoe = clean_single(ENTSOE(), dataset_name='ENTSOE', use_saved_aggregation=use_saved_aggregation)
        geo = clean_single(GEO(), dataset_name='GEO', aggregate_powerplant_units=False)
        opsd = clean_single(OPSD(), dataset_name='OPSD', use_saved_aggregation=use_saved_aggregation)
        wri = clean_single(WRI(), dataset_name='WRI', use_saved_aggregation=use_saved_aggregation)
        if include_WEPP:
            wepp = clean_single(WEPP(), dataset_name='WEPP', use_saved_aggregation=use_saved_aggregation)
    else:
        carma = CARMA()
        entsoe = ENTSOE()
        geo = GEO()
        opsd = OPSD()
        wri = WRI()
        if include_WEPP:
            wepp = WEPP()
    ese = ESE()
    if include_WEPP:
        stats = lookup(df=[carma, entsoe, ese, geo, opsd, wepp, wri],
                       keys=['CARMA','ENTSO-E','ESE','GEO','OPSD','WEPP','WRI'],
                       exclude=exclude, by='Fueltype')/1000
    else:
        stats = lookup(df=[carma, entsoe, ese, geo, opsd, wri],
                       keys=['CARMA','ENTSO-E','ESE','GEO','OPSD','WRI'],
                       exclude=exclude, by='Fueltype')/1000
    stats_reduced = lookup(df, by='Fueltype')/1000
    # Presettings for the plots
    with sns.axes_style('darkgrid'):
<<<<<<< HEAD
		font={'size'   : 12}
		plt.rc('font', **font)
		fig, ax = plt.subplots(nrows=1, ncols=2, sharex=False, sharey=True, figsize=figsize)
		# 1st Plot with single datasets on the left side.
		stats.plot.bar(ax=ax[0], stacked=False, legend=True, colormap='Accent')
		ax[0].set_ylabel('Installed Capacity [GW]')
		ax[0].set_title('Capacities of Single DBs')
		ax[0].set_facecolor('#d9d9d9')                  # gray background
		ax[0].set_axisbelow(True)                       # puts the grid behind the bars
		ax[0].grid(color='white', linestyle='dotted')   # adds white dotted grid
		# 2nd Plot with reduced dataset
		stats_reduced.plot.bar(ax=ax[1], stacked=False, colormap='jet')
		ax[1].xaxis.label.set_visible(False)
		ax[1].set_title('Capacities of Matched DB')
		ax[1].set_facecolor('#d9d9d9')
		ax[1].set_axisbelow(True)
		ax[1].grid(color='white', linestyle='dotted')
		fig.tight_layout()
=======
        font={#'family' : 'normal',
              #'weight' : 'bold',
              'size'   : 24}
        plt.rc('font', **font)
        fig, ax = plt.subplots(nrows=1, ncols=2, sharex=False, sharey=True, figsize=figsize)
        # 1st Plot with single datasets on the left side.
        stats.plot.bar(ax=ax[0], stacked=False, legend=True, colormap='Accent')
        ax[0].set_ylabel('Installed Capacity [GW]')
        ax[0].set_title('Capacities of Single DBs')
        ax[0].set_facecolor('#d9d9d9')                  # gray background
        ax[0].set_axisbelow(True)                       # puts the grid behind the bars
        ax[0].grid(color='white', linestyle='dotted')   # adds white dotted grid
        # 2nd Plot with reduced dataset
        stats_reduced.plot.bar(ax=ax[1], stacked=False, colormap='jet')
        ax[1].xaxis.label.set_visible(False)
        ax[1].set_title('Capacities of Matched DB')
        ax[1].set_facecolor('#d9d9d9')
        ax[1].set_axisbelow(True)
        ax[1].grid(color='white', linestyle='dotted')
        fig.tight_layout()
>>>>>>> 59103c9e
    return fig, ax


def comparison_1dim(by='Country', include_WEPP=True, include_VRE=False,
                    year=2016, how='hbar', **kwargs):
    """
    Plots a horizontal bar chart with capacity on x-axis, ``by`` on y-axis.

    Parameters
    ----------
    by : string, defines how to group data
        Allowed values: 'Country' or 'Fueltype'

    """
    red_w_wepp, red_wo_wepp, wepp, statistics = gather_comparison_data(include_WEPP=include_WEPP,
                                                                       include_VRE=include_VRE,
                                                                       year=year)
    if include_WEPP:
        stats = lookup([red_w_wepp, red_wo_wepp, wepp, statistics],
                       keys=['Matched dataset w/ WEPP', 'Matched dataset w/o WEPP',
                             'WEPP only', 'Statistics OPSD'],
                       by=by, exclude=['Geothermal','Solar','Wind'])/1000
    else:
        stats = lookup([red_wo_wepp, statistics],
                       keys=['Matched dataset w/o WEPP', 'Statistics OPSD'],
                       by=by, exclude=['Geothermal','Solar','Wind'])/1000

    font={'size'   : 12}
    plt.rc('font', **font)
    if how == 'hbar':
<<<<<<< HEAD
        figsize = kwargs.get('figsize', (7,5))
        fig, ax = plt.subplots(figsize=figsize)
        stats.plot.barh(ax=ax, stacked=False, colormap='jet')
        ax.set_xlabel('Installed Capacity [GW]')
        ax.yaxis.label.set_visible(False)
        ax.set_facecolor('#d9d9d9')                  # gray background
        ax.set_axisbelow(True)                       # puts the grid behind the bars
        ax.grid(color='white', linestyle='dotted')   # adds white dotted grid
        ax.legend(loc='best')
        ax.invert_yaxis()
=======
        with sns.axes_style('darkgrid'):
            font={'size'   : 24}
            plt.rc('font', **font)
            fig, ax = plt.subplots(figsize=figsize)
            stats.plot.barh(ax=ax, stacked=False, colormap='jet')
            ax.set_xlabel('Installed Capacity [GW]')
            ax.yaxis.label.set_visible(False)
            #ax.set_facecolor('#d9d9d9')                  # gray background
            ax.set_axisbelow(True)                       # puts the grid behind the bars
            ax.grid(color='white', linestyle='dotted')   # adds white dotted grid
            ax.legend(loc='best')
            ax.invert_yaxis()
>>>>>>> 59103c9e
        return fig, ax
    if how == 'scatter':
        stats.loc[:, by] = stats.index.astype(str)  #Required for seaborn scatter plot
        if len(stats.columns)-1 >= 3:
            g = sns.pairplot(stats, diag_kind='kde', hue=by, palette='Set2')
        else:
            g = sns.pairplot(stats, diag_kind='kde', hue=by, palette='Set2',
                             x_vars=stats.columns[0], y_vars=stats.columns[1])
        for i in range(0, len(g.axes)):
            for j in range(0, len(g.axes[0])):
                g.axes[i, j].set(xscale='log', yscale='log', xlim=(1,200), ylim=(1,200))
                if i != j: # plot 45 degree identity line
                    g.axes[i, j].plot([1,200], [1,200], 'k-', alpha=0.25, zorder=0)
        figsize = kwargs.get('figsize', None)
        if figsize is not None:
            g.fig.set_size_inches(figsize)
        return g.fig, g.axes


def bar_comparison_countries_fueltypes(dfs=None, ylabel=None, include_WEPP=True,
        include_VRE=False, show_coverage=True, legend_in_subplots=False, year=2015,
        figsize=(7,5)):
    """
    Plots per country an analysis, how the given datasets differ by fueltype.

    Parameters
    ----------
    dfs : dict
        keys : labels
        values : pandas.Dataframe containing the data to be plotted
    ylabel : str
        Label for y-axis
    include_WEPP : bool
        Switch to include WEPP-based data
    include_VRE : bool
        Switch to include VRE data
    show_coverage : bool
        Switch whether to calculate a coverage between to datasets
    legend_in_subplots : bool
        Switch whether to show the legend in subplots (True) or below (False)
    year : int
        Only plot units which have a commissioning year smaller or equal this value
    """
    if ylabel is None: ylabel = 'Capacity [GW]'

    countries = set()
    if dfs is None:
        red_w_wepp, red_wo_wepp, wepp, statistics = (
                gather_comparison_data(include_WEPP=include_WEPP,
                                       include_VRE=include_VRE, year=year))
        if include_WEPP:
            stats = lookup([red_w_wepp, red_wo_wepp, wepp, statistics],
                           keys=['Matched dataset w/ WEPP', 'Matched dataset w/o WEPP',
                                 'WEPP only', 'Statistics OPSD'],
                           by='Country, Fueltype')/1000
            set.update(countries, set(red_w_wepp.Country), set(red_wo_wepp.Country),
                       set(wepp.Country), set(statistics.Country))
        else:
            stats = lookup([red_wo_wepp, statistics],
                           keys=['Matched dataset w/o WEPP', 'Statistics OPSD'],
                           by='Country, Fueltype')/1000
            set.update(countries, set(red_wo_wepp.Country), set(statistics.Country))
    else:
        stats = lookup(dfs.values(), keys=dfs.keys(), by='Country, Fueltype')/1000
        for k, v in dfs.items():
            set.update(countries, set(v.Country))

    # Presettings for the plots
    font={'size'   : 12}
    plt.rc('font', **font)
    # Loop through countries.
    nrows, ncols = gather_nrows_ncols(len(countries))
    i,j = [0, 0]
    labels_mpatches = collections.OrderedDict()
    fig, ax = plt.subplots(nrows=nrows, ncols=ncols, sharex=True, sharey=False,
                           squeeze=False, figsize=figsize)
    for country in sorted(countries):
        if j==ncols: i+=1; j=0
        # Perform the plot
        stats[country].plot.bar(ax=ax[i,j], stacked=False, legend=False, colormap='jet')
        if show_coverage:
            ctry = stats[country]
            ctry.loc[:,u'Delta_squared'] = (ctry.iloc[:,0]-ctry.iloc[:,1])**2
            cov = 1 - ctry.Delta_squared.sum()/((ctry.iloc[:,1]**2).sum())
            ax[i,j].text(0.0, ax[i,j].get_ylim()[1]*0.95, u'Coverage = '+unicode(round(cov, 3)),
                         ha='left', va='top')
        # Pass the legend information into the Ordered Dict
        if not legend_in_subplots:
            stats_handle, stats_labels = ax[i,j].get_legend_handles_labels()
            for u, v in enumerate(stats_labels):
                if v not in labels_mpatches:
                    labels_mpatches[v] = mpatches.Patch(
                            color=stats_handle[u].patches[0].get_facecolor(), label=v)
        else:
            ax[i,j].legend(fontsize=9, loc='best')
        # Format the subplots nicely
        ax[i,j].set_facecolor('#d9d9d9')
        ax[i,j].set_axisbelow(True)
        ax[i,j].grid(color='white', linestyle='dotted')
        ax[i,j].set_title(country)
        ax[i,0].set_ylabel(ylabel)
        ax[-1,j].xaxis.label.set_visible(False)
        j+=1
    # After the loop, do the rest of the layouting.
    fig.tight_layout()
    if not legend_in_subplots:
        fig.subplots_adjust(bottom=0.14)
        labels_mpatches = collections.OrderedDict(sorted(labels_mpatches.items()))
        fig.legend(labels_mpatches.values(), labels_mpatches.keys(),
                   loc=8, ncol=len(labels_mpatches), facecolor='#d9d9d9')
    return fig, ax


#this approach could be an alternative to bar_comparison_countries_fueltypes, but not sure
def bar_fueltype_and_country_totals(dfs, keys, figsize=(12,8)):
    df = lookup(dfs, keys)
    countries = df.columns.levels[0] if isinstance(df.columns, pd.MultiIndex) else df.columns
    n = len(countries)
    subplots = gather_nrows_ncols(n)
    fig, ax = plt.subplots(*subplots, figsize=figsize)

    if sum(subplots)>2:
        ax_iter = ax.flat
    else:
        ax_iter = np.array(ax).flat
    for country in countries:
        ax = next(ax_iter)
        df[country].plot.bar(ax=ax, sharex=True, rot=55, legend=None)
        ax.ticklabel_format(axis='y', style='sci', scilimits=(-2,2))
        ax.set_title(country)
        fig.tight_layout(pad=0.5)
    return fig, ax


<<<<<<< HEAD
def bar_fueltype_totals(dfs, keys, figsize=(7,4), unit='GW', show_totals=False,
=======
def bar_fueltype_totals(dfs, keys, figsize=(7,4), unit='GW', show_totals=False, 
>>>>>>> 59103c9e
                        last_as_marker=False):
    with sns.axes_style('darkgrid'):
        fig, ax = plt.subplots(1,1, figsize=figsize)
        if last_as_marker:
            as_marker = dfs[-1]
            dfs = dfs[:-1]
            as_marker_key = keys[-1]
            keys = keys[:-1]
        fueltotals = lookup(dfs,
                   keys=keys, by='Fueltype'
                   ,show_totals=show_totals, unit=unit)
        fueltotals.plot(kind="bar",
                           ax=ax, legend='reverse', edgecolor='none', rot=75)
        if last_as_marker:
            fueltotals = lookup(as_marker,
                        keys=as_marker_key, by='Fueltype'
                       ,show_totals=show_totals, unit=unit)
<<<<<<< HEAD
            fueltotals.plot(ax=ax, label=as_marker_key, markeredgecolor='none', rot=75,
                            marker='D', markerfacecolor='darkslategray', linestyle='None')

=======
            fueltotals.plot(ax=ax, label=as_marker_key, markeredgecolor='none', rot=75, 
                            marker='D', markerfacecolor='darkslategray', linestyle='None')
            
>>>>>>> 59103c9e
        ax.legend(loc=0)
        ax.set_ylabel(r'Capacity [$%s$]'%unit)
        ax.xaxis.grid(False)
        fig.tight_layout(pad=0.5)
        return fig, ax


def bar_matching_fueltype_totals(figsize=(7,4)):
    from . import data
    from .collection import Carma_ENTSOE_GEO_OPSD_WRI_matched_reduced
    matched = set_uncommon_fueltypes_to_other(
            Carma_ENTSOE_GEO_OPSD_WRI_matched_reduced())
    matched.loc[matched.Fueltype=='Waste', 'Fueltype']='Other'
    geo=set_uncommon_fueltypes_to_other(data.GEO())
    carma=set_uncommon_fueltypes_to_other(data.CARMA())
    wri=set_uncommon_fueltypes_to_other(data.WRI())
    ese=set_uncommon_fueltypes_to_other(data.ESE())
    entsoe = set_uncommon_fueltypes_to_other(data.Capacity_stats())
    opsd = set_uncommon_fueltypes_to_other(data.OPSD())
    entsoedata = set_uncommon_fueltypes_to_other(data.ENTSOE())

    matched.Capacity = matched.Capacity/1000.
    geo.Capacity = geo.Capacity/1000.
    carma.Capacity = carma.Capacity/1000.
    wri.Capacity = wri.Capacity/1000.
    ese.Capacity = ese.Capacity/1000.
    entsoe.Capacity = entsoe.Capacity/1000.
    opsd.Capacity = opsd.Capacity/1000.
    entsoedata.Capacity =  entsoedata.Capacity/1000.

    with sns.axes_style('darkgrid'):
        fig, (ax1,ax2) = plt.subplots(1,2, figsize=figsize, sharey=True)
        databases = lookup([carma, entsoedata, ese, geo, opsd, wri],
                   keys=[ 'CARMA', 'ENTSOE','ESE', 'GEO','OPSD', 'WRI'], by='Fueltype')

        databases.plot(kind='bar', ax=ax1, edgecolor='none')
        datamatched = lookup(matched, by='Fueltype')
        datamatched.index.name=''
        datamatched.name='Matched Database'
        datamatched.plot(kind='bar', ax=ax2, #color=cmap[3:4],
                         edgecolor='none')
        ax2.legend()
        ax1.set_ylabel('Capacity [GW]')
        ax1.xaxis.grid(False)
        ax2.xaxis.grid(False)
        fig.tight_layout(pad=0.5)
        return fig, [ax1,ax2]


def hbar_country_totals(dfs, keys, exclude_fueltypes=['Solar', 'Wind'],
                        figsize=(7,5), unit='GW'):
    with sns.axes_style('whitegrid'):
        fig, ax = plt.subplots(1,1, figsize=figsize)
        countrytotals = lookup(dfs,
                   keys=keys, by='Country',
                    exclude=exclude_fueltypes,show_totals=True,
                    unit=unit)
        countrytotals[::-1][1:].plot(kind="barh",
                           ax=ax, legend='reverse', edgecolor='none')
        ax.set_xlabel('Capacity [%s]'%unit)
        ax.yaxis.grid(False)
        ax.set_ylabel('')
        fig.tight_layout(pad=0.5)
        return fig, ax


def factor_comparison(dfs, keys, figsize=(7,5)):
    compare = lookup(dfs, show_totals=True,
              keys=keys, exclude=['Solar', 'Wind']).fillna(0.)
    n_fueltypes, n_countries = compare.shape

    compare.columns.labels
    c= [tech_colors2[i] for i in compare.index.values[:-1]] + ['gold']
    rcParams["axes.prop_cycle"] = cycler(color=c)

    #where both are zero,
    compare[compare.groupby(level=0, axis=1).transform(np.sum)<0.5]=np.nan

    fig, ax = plt.subplots(1,1, figsize=figsize)
    compare.T.plot(ax=ax, markevery=(0,2),
                   style='o', markersize=5)
    compare.T.plot(ax=ax, markevery=(1,2),
                   style='s', legend=None, markersize=4.5)

    lgd = ax.get_legend_handles_labels()

    for i,j in enumerate(compare.T.index.levels[0]):
        ax.plot(np.array([0,1])+(2*i), compare.T.loc[j])

    indexhandles = [Line2D([0.4,.6],[.4,.6], marker=m, linewidth=0.,
                                     markersize=msize,
                                     color='w', markeredgecolor='k', markeredgewidth=0.5)
                    for m, msize in [['o', 5.], ['s', 4.5]]]
    indexlabels = ['Matched Dataset', 'ENTSOE Stats']
    ax.add_artist(ax.legend(handles=indexhandles, labels=indexlabels))
    ax.legend(handles= lgd[0][:len(c)], labels=lgd[1][:len(c)]
               ,title=False, loc=2)

    ax.set_xlim(-1,n_countries)
    ax.xaxis.grid(False)
    ax.set_xticks(np.linspace(0.5,n_countries-1.5,n_countries/2))
    ax.set_xticklabels(compare.columns.levels[0].values, rotation=90)
    ax.set_xlabel('')
    ax.set_ylabel('Capacity [GW]')
    fig.tight_layout(pad=0.5)


def bar_decomissioning_curves(df=None, ylabel=None, title=None, legend_in_subplots=False):
    """
    Plots per country a decommissioning curve as a bar chart with capacity on y-axis,
    period on x-axis and categorized by fueltype.
    """
    if ylabel is None:
        ylabel = 'Capacity [GW]'
    if df is None:
        df = Carma_ENTSOE_ESE_GEO_OPSD_WEPP_WRI_matched_reduced_VRE()
        if df is None:
            raise RuntimeError("The data to be plotted does not yet exist.")
    df = df.copy()

    df.loc[:,'Life'] = df.Fueltype.map(fueltype_to_life())

    # Insert periodwise capacities
    df.loc[:,2015] = df.loc[:,'Capacity']
    for yr in range(2020, 2055, 5):
        df.loc[yr<=(df.loc[:,'YearCommissioned']+df.loc[:,'Life']),yr] = df.loc[:,'Capacity']
        df.loc[:,yr].fillna(0., inplace=True)

    # Presettings for the plots
    font={#'family' : 'normal',
          #'weight' : 'bold',
          'size'   : 16}
    plt.rc('font', **font)

    nrows, ncols = gather_nrows_ncols(len(set(df.Country)))
    fig, ax = plt.subplots(nrows=nrows, ncols=ncols, sharex=True, sharey=False,
                           squeeze=False, figsize=(32/1.2,18/1.2))
    data_countries = df.groupby(['Country'])
    i,j = [0,0]
    labels_mpatches = collections.OrderedDict()
    for country in sorted(set(df.Country)):
        if j==ncols:
            i+=1
            j=0
        cntry_grp = data_countries.get_group(country)
        stats = pd.DataFrame(columns=[2015,2020,2025,2030,2035,2040,2045,2050])
        for yr in range(2015, 2055, 5):
            k = cntry_grp.groupby(['Fueltype']).sum()/1000
            stats.loc[:,yr] = k[yr]
        colors = stats.index.to_series().map(fueltype_to_color()).tolist()
        stats.T.plot.bar(ax=ax[i,j],stacked=True,legend=False,color=colors)
        # Pass the legend information into the Ordered Dict
        if not legend_in_subplots:
            stats_handle, stats_labels = ax[i,j].get_legend_handles_labels()
            for u, v in enumerate(stats_labels):
                if v not in labels_mpatches:
                    labels_mpatches[v] = mpatches.Patch(color=colors[u], label=v)
        else:
            ax[i,j].legend(fontsize=9, loc='best')
        # Format the subplots nicely
        ax[i,j].set_facecolor('#d9d9d9')
        ax[i,j].set_axisbelow(True)
        ax[i,j].grid(color='white', linestyle='dotted')
        ax[i,j].set_title(country)
        ax[i,0].set_ylabel(ylabel)
        ax[-1,j].xaxis.label.set_visible(False)
        j+=1
    # After the loop, do the rest of the layouting.
    fig.tight_layout()
    if isinstance(title, str):
        fig.suptitle(title, fontsize=24)
        fig.subplots_adjust(top=0.93)
    if not legend_in_subplots:
        fig.subplots_adjust(bottom=0.08)
        labels_mpatches = collections.OrderedDict(sorted(labels_mpatches.items()))
        fig.legend(labels_mpatches.values(), labels_mpatches.keys(),
                   loc=8, ncol=len(labels_mpatches), facecolor='#d9d9d9')
    return fig, ax


def boxplot_gross_to_net():
    """
    """
    from .heuristics import gross_to_net_factors as gtn
    df = gtn(return_entire_data=True).loc[lambda df: df.energy_source_level_2!='Hydro']
    df.loc[:,'FuelTech'] = df.energy_source_level_2 +'\n(' + df.technology + ')'
    df = df.groupby('FuelTech').filter(lambda x: len(x)>=10)
    dfg = df.groupby('FuelTech')
    fig, ax = plt.subplots(figsize=(8,4.5))
    df.boxplot(ax=ax, column='ratio', by='FuelTech', rot=90, showmeans=True)
    ax.title.set_visible(False)
    ax.xaxis.label.set_visible(False)
    ax2 = ax.twiny()
    ax2.set_xlim(ax.get_xlim())
    ax2.set_xticks([i+1 for i in range(len(dfg))])
    ax2.set_xticklabels(['$n$=%d'%(len(v)) for k, v in dfg])
    fig.suptitle('')
    return fig, ax


def area_yearcommissioned(dfs, figsize=(7,5), ylabel='Capacity [$GW$]'):
    """
    Plots an area chart by commissioning year.
    """
    dfp = {}
    for n, df in dfs.items():
        dfp[n] = df.pivot_table(values='Capacity', index='YearCommissioned',
                                columns='Fueltype', aggfunc='sum')/1000
    fig, ax = plt.subplots(nrows=2, ncols=2, sharex=True, sharey=True,
                           squeeze=False, figsize=figsize)
    ax[0,0].set_xlim((1900,2016))
    colors = dfp[dfs.keys()[-1]].columns.to_series().map(fueltype_to_color()).tolist()
    i,j = (0,0)
    for n, df in dfp.items():
        if j==2: i+=1; j=0
        df.plot.area(ax=ax[i,j],stacked=True,legend=False,color=colors)
        ax[i,j].set_title(n)
        ax[i,j].set_facecolor('#d9d9d9')
        ax[i,j].set_axisbelow(True)
        ax[i,j].grid(color='white', linestyle='dotted')
        ax[i,j].set_ylabel(ylabel)
        j+=1
    ax[-1,-1].legend(fontsize=12, loc='center left', bbox_to_anchor=(1, 0.5))
    fig.tight_layout()
    return fig, ax


#%% Plot utilities


def gather_comparison_data(include_WEPP=True, include_VRE=False, **kwargs):
    yr = kwargs.get('year', 2016)
    queryexpr = kwargs.get('queryexpr', 'Fueltype != "Solar" and Fueltype != "Wind" and Fueltype != "Geothermal"')
    # 1+2: WEPP itself + Reduced w/ WEPP
    if include_WEPP:
        wepp = WEPP()
        wepp.query('(YearCommissioned <= {:04d}) or (YearCommissioned != YearCommissioned)'.format(yr), inplace=True)

        if include_VRE:
            red_w_wepp = Carma_ENTSOE_ESE_GEO_OPSD_WEPP_WRI_matched_reduced_VRE()
        else:
            red_w_wepp = Carma_ENTSOE_ESE_GEO_OPSD_WEPP_WRI_matched_reduced()
            red_w_wepp.query(queryexpr, inplace=True)
            wepp.query(queryexpr, inplace=True)
        red_w_wepp.query('(YearCommissioned <= {:04d}) or (YearCommissioned != YearCommissioned)'.format(yr), inplace=True)
    else:
        wepp = None
        red_w_wepp = None
    # 3: Reduced w/o WEPP
    if include_VRE:
        red_wo_wepp = Carma_ENTSOE_ESE_GEO_OPSD_WRI_matched_reduced_VRE()
    else:
        red_wo_wepp = Carma_ENTSOE_ESE_GEO_OPSD_WRI_matched_reduced()
        red_wo_wepp.query(queryexpr, inplace=True)
    red_wo_wepp.query('(YearCommissioned <= {:04d}) or (YearCommissioned != YearCommissioned)'.format(yr), inplace=True)
    # 4: Statistics
    statistics = Capacity_stats(year=yr)
    statistics.Fueltype.replace({'Mixed fuel types':'Other'}, inplace=True)
    statistics.query(queryexpr, inplace=True)
    return red_w_wepp, red_wo_wepp, wepp, statistics


def matchcount_stats(df):
    """
    Plots the number of matches against the number of involved databases, across all databases.
    """
    df = df.copy().iloc[:,0:7]
    df.loc[:,'MatchCount'] = df.notnull().sum(axis=1)
    df.groupby(['MatchCount']).size().plot.bar()
    return


def gather_nrows_ncols(x):
    """
    Derives [nrows, ncols] based on x plots, so that a subplot looks nicely.

    Parameters
    ----------
    x : int, Number of subplots between [0, 42]
    """
    import math
    def calc(n, m):
        while (n*m < x): m += 1
        return n, m

    if not isinstance(x, int):
        raise ValueError('An integer needs to be passed to this function.')
    elif x <= 0:
        raise ValueError('The given number of subplots is less or equal zero.')
    elif x > 42:
        raise ValueError('Are you sure that you want to put more than 42 subplots in one diagram?\n'+\
                         'You better don\'t, it looks squeezed. Otherwise adapt the code.')
    k = math.sqrt(x)
    if k.is_integer():
        return [int(k), int(k)] #square format
    else:
        k = int(math.floor(k))
        # Solution 1
        n, m = calc(k, k+1)
        sol1 = n*m
        # Solution 2:
        n, m = calc(k-1, k+1)
        sol2 = n*m
        if sol2 > sol1: n, m = calc(k, k+1)
        return [n, m]

def make_handler_map_to_scale_circles_as_in(ax, dont_resize_actively=False):
    fig = ax.get_figure()
    def axes2pt():
        return np.diff(
                ax.transData.transform([(0,0), (1,1)]), axis=0)[0] * (72./fig.dpi)
    ellipses = []
    if not dont_resize_actively:
        def update_width_height(event):
            dist = axes2pt()
            for e, radius in ellipses: e.width, e.height = 2. * radius * dist
        fig.canvas.mpl_connect('resize_event', update_width_height)
        ax.callbacks.connect('xlim_changed', update_width_height)
        ax.callbacks.connect('ylim_changed', update_width_height)

    def legend_circle_handler(legend, orig_handle, xdescent, ydescent,
                              width, height, fontsize):
        w, h = 2. * orig_handle.get_radius() * axes2pt()
        e = Ellipse(xy=(0.5*width-0.5*xdescent, 0.5*height-0.5*ydescent),
                        width=w, height=w)
        ellipses.append((e, orig_handle.get_radius()))
        return e
    return {Circle: HandlerPatch(patch_func=legend_circle_handler)}

def make_legend_circles_for(sizes, scale=1.0, **kw):
    return [Circle((0,0), radius=(s/scale)**0.5, **kw) for s in sizes]

def draw_basemap(resolution='l', ax=None,country_linewidth=0.5, coast_linewidth=
                     1.0, zorder=None,  **kwds):
    if ax is None:
        ax = plt.gca()
    m = Basemap(*(ax.viewLim.min + ax.viewLim.max), resolution=resolution, ax=ax, **kwds)
    m.drawcoastlines(linewidth=coast_linewidth, zorder=zorder)
    m.drawcountries(linewidth=country_linewidth, zorder=zorder)
    return m


orderdedfuels = ['Hydro', #'Solar', 'Wind',
                     'Nuclear','Hard Coal', 'Lignite', 'Oil', 'Natural Gas','Other']
<|MERGE_RESOLUTION|>--- conflicted
+++ resolved
@@ -115,47 +115,24 @@
     stats_reduced = lookup(df, by='Fueltype')/1000
     # Presettings for the plots
     with sns.axes_style('darkgrid'):
-<<<<<<< HEAD
-		font={'size'   : 12}
-		plt.rc('font', **font)
-		fig, ax = plt.subplots(nrows=1, ncols=2, sharex=False, sharey=True, figsize=figsize)
-		# 1st Plot with single datasets on the left side.
-		stats.plot.bar(ax=ax[0], stacked=False, legend=True, colormap='Accent')
-		ax[0].set_ylabel('Installed Capacity [GW]')
-		ax[0].set_title('Capacities of Single DBs')
-		ax[0].set_facecolor('#d9d9d9')                  # gray background
-		ax[0].set_axisbelow(True)                       # puts the grid behind the bars
-		ax[0].grid(color='white', linestyle='dotted')   # adds white dotted grid
-		# 2nd Plot with reduced dataset
-		stats_reduced.plot.bar(ax=ax[1], stacked=False, colormap='jet')
-		ax[1].xaxis.label.set_visible(False)
-		ax[1].set_title('Capacities of Matched DB')
-		ax[1].set_facecolor('#d9d9d9')
-		ax[1].set_axisbelow(True)
-		ax[1].grid(color='white', linestyle='dotted')
-		fig.tight_layout()
-=======
-        font={#'family' : 'normal',
-              #'weight' : 'bold',
-              'size'   : 24}
+        font={'size'   : 12}
         plt.rc('font', **font)
         fig, ax = plt.subplots(nrows=1, ncols=2, sharex=False, sharey=True, figsize=figsize)
         # 1st Plot with single datasets on the left side.
         stats.plot.bar(ax=ax[0], stacked=False, legend=True, colormap='Accent')
-        ax[0].set_ylabel('Installed Capacity [GW]')
-        ax[0].set_title('Capacities of Single DBs')
+        ax[0].set_ylabel('Installed Capacity [$GW$]')
+        ax[0].set_title('Capacities of Single Databases')
         ax[0].set_facecolor('#d9d9d9')                  # gray background
         ax[0].set_axisbelow(True)                       # puts the grid behind the bars
         ax[0].grid(color='white', linestyle='dotted')   # adds white dotted grid
         # 2nd Plot with reduced dataset
         stats_reduced.plot.bar(ax=ax[1], stacked=False, colormap='jet')
         ax[1].xaxis.label.set_visible(False)
-        ax[1].set_title('Capacities of Matched DB')
+        ax[1].set_title('Capacities of Matched Dataset')
         ax[1].set_facecolor('#d9d9d9')
         ax[1].set_axisbelow(True)
         ax[1].grid(color='white', linestyle='dotted')
         fig.tight_layout()
->>>>>>> 59103c9e
     return fig, ax
 
 
@@ -186,7 +163,6 @@
     font={'size'   : 12}
     plt.rc('font', **font)
     if how == 'hbar':
-<<<<<<< HEAD
         figsize = kwargs.get('figsize', (7,5))
         fig, ax = plt.subplots(figsize=figsize)
         stats.plot.barh(ax=ax, stacked=False, colormap='jet')
@@ -197,20 +173,6 @@
         ax.grid(color='white', linestyle='dotted')   # adds white dotted grid
         ax.legend(loc='best')
         ax.invert_yaxis()
-=======
-        with sns.axes_style('darkgrid'):
-            font={'size'   : 24}
-            plt.rc('font', **font)
-            fig, ax = plt.subplots(figsize=figsize)
-            stats.plot.barh(ax=ax, stacked=False, colormap='jet')
-            ax.set_xlabel('Installed Capacity [GW]')
-            ax.yaxis.label.set_visible(False)
-            #ax.set_facecolor('#d9d9d9')                  # gray background
-            ax.set_axisbelow(True)                       # puts the grid behind the bars
-            ax.grid(color='white', linestyle='dotted')   # adds white dotted grid
-            ax.legend(loc='best')
-            ax.invert_yaxis()
->>>>>>> 59103c9e
         return fig, ax
     if how == 'scatter':
         stats.loc[:, by] = stats.index.astype(str)  #Required for seaborn scatter plot
@@ -345,11 +307,7 @@
     return fig, ax
 
 
-<<<<<<< HEAD
-def bar_fueltype_totals(dfs, keys, figsize=(7,4), unit='GW', show_totals=False,
-=======
 def bar_fueltype_totals(dfs, keys, figsize=(7,4), unit='GW', show_totals=False, 
->>>>>>> 59103c9e
                         last_as_marker=False):
     with sns.axes_style('darkgrid'):
         fig, ax = plt.subplots(1,1, figsize=figsize)
@@ -367,15 +325,8 @@
             fueltotals = lookup(as_marker,
                         keys=as_marker_key, by='Fueltype'
                        ,show_totals=show_totals, unit=unit)
-<<<<<<< HEAD
-            fueltotals.plot(ax=ax, label=as_marker_key, markeredgecolor='none', rot=75,
-                            marker='D', markerfacecolor='darkslategray', linestyle='None')
-
-=======
             fueltotals.plot(ax=ax, label=as_marker_key, markeredgecolor='none', rot=75, 
                             marker='D', markerfacecolor='darkslategray', linestyle='None')
-            
->>>>>>> 59103c9e
         ax.legend(loc=0)
         ax.set_ylabel(r'Capacity [$%s$]'%unit)
         ax.xaxis.grid(False)
