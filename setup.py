--- conflicted
+++ resolved
@@ -20,12 +20,7 @@
     license='GPLv3',
     packages=find_packages(exclude=['duke_binaries', 'Hydro aggregation.py']),
     include_package_data=True,
-<<<<<<< HEAD
-    install_requires=['numpy','scipy','pandas>=0.19.0','networkx>=1.10',
-                      'pycountry'],
-=======
     install_requires=['numpy','scipy','pandas>=0.19.0','networkx>=1.10','pycountry', 'xlrd', 'seaborn', 'yaml', 'requests', 'matplotlib', 'basemap', 'geopy'],
->>>>>>> 97acf72b
     classifiers=[
 #        'Development Status :: 3 - Alpha',
         'Environment :: Console',
